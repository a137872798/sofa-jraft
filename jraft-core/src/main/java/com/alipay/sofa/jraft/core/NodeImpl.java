/*
 * Licensed to the Apache Software Foundation (ASF) under one or more
 * contributor license agreements.  See the NOTICE file distributed with
 * this work for additional information regarding copyright ownership.
 * The ASF licenses this file to You under the Apache License, Version 2.0
 * (the "License"); you may not use this file except in compliance with
 * the License.  You may obtain a copy of the License at
 *
 *     http://www.apache.org/licenses/LICENSE-2.0
 *
 * Unless required by applicable law or agreed to in writing, software
 * distributed under the License is distributed on an "AS IS" BASIS,
 * WITHOUT WARRANTIES OR CONDITIONS OF ANY KIND, either express or implied.
 * See the License for the specific language governing permissions and
 * limitations under the License.
 */
package com.alipay.sofa.jraft.core;

import java.nio.ByteBuffer;
import java.util.ArrayList;
import java.util.List;
import java.util.concurrent.CopyOnWriteArrayList;
import java.util.concurrent.CountDownLatch;
import java.util.concurrent.ScheduledFuture;
import java.util.concurrent.ThreadLocalRandom;
import java.util.concurrent.TimeUnit;
import java.util.concurrent.atomic.AtomicInteger;
import java.util.concurrent.locks.Lock;
import java.util.concurrent.locks.ReadWriteLock;
import java.util.concurrent.locks.ReentrantReadWriteLock;

import org.apache.commons.lang.StringUtils;
import org.slf4j.Logger;
import org.slf4j.LoggerFactory;

import com.alipay.sofa.jraft.Closure;
import com.alipay.sofa.jraft.FSMCaller;
import com.alipay.sofa.jraft.JRaftServiceFactory;
import com.alipay.sofa.jraft.Node;
import com.alipay.sofa.jraft.NodeManager;
import com.alipay.sofa.jraft.ReadOnlyService;
import com.alipay.sofa.jraft.ReplicatorGroup;
import com.alipay.sofa.jraft.Status;
import com.alipay.sofa.jraft.closure.CatchUpClosure;
import com.alipay.sofa.jraft.closure.ClosureQueue;
import com.alipay.sofa.jraft.closure.ClosureQueueImpl;
import com.alipay.sofa.jraft.closure.ReadIndexClosure;
import com.alipay.sofa.jraft.closure.SynchronizedClosure;
import com.alipay.sofa.jraft.conf.Configuration;
import com.alipay.sofa.jraft.conf.ConfigurationEntry;
import com.alipay.sofa.jraft.conf.ConfigurationManager;
import com.alipay.sofa.jraft.entity.Ballot;
import com.alipay.sofa.jraft.entity.EnumOutter;
import com.alipay.sofa.jraft.entity.LeaderChangeContext;
import com.alipay.sofa.jraft.entity.LogEntry;
import com.alipay.sofa.jraft.entity.LogId;
import com.alipay.sofa.jraft.entity.NodeId;
import com.alipay.sofa.jraft.entity.PeerId;
import com.alipay.sofa.jraft.entity.RaftOutter;
import com.alipay.sofa.jraft.entity.Task;
import com.alipay.sofa.jraft.entity.UserLog;
import com.alipay.sofa.jraft.error.LogIndexOutOfBoundsException;
import com.alipay.sofa.jraft.error.LogNotFoundException;
import com.alipay.sofa.jraft.error.RaftError;
import com.alipay.sofa.jraft.error.RaftException;
import com.alipay.sofa.jraft.option.BallotBoxOptions;
import com.alipay.sofa.jraft.option.BootstrapOptions;
import com.alipay.sofa.jraft.option.FSMCallerOptions;
import com.alipay.sofa.jraft.option.LogManagerOptions;
import com.alipay.sofa.jraft.option.NodeOptions;
import com.alipay.sofa.jraft.option.RaftMetaStorageOptions;
import com.alipay.sofa.jraft.option.RaftOptions;
import com.alipay.sofa.jraft.option.ReadOnlyOption;
import com.alipay.sofa.jraft.option.ReadOnlyServiceOptions;
import com.alipay.sofa.jraft.option.ReplicatorGroupOptions;
import com.alipay.sofa.jraft.option.SnapshotExecutorOptions;
import com.alipay.sofa.jraft.rpc.RaftClientService;
import com.alipay.sofa.jraft.rpc.RaftServerService;
import com.alipay.sofa.jraft.rpc.RpcRequestClosure;
import com.alipay.sofa.jraft.rpc.RpcRequests.AppendEntriesRequest;
import com.alipay.sofa.jraft.rpc.RpcRequests.AppendEntriesResponse;
import com.alipay.sofa.jraft.rpc.RpcRequests.InstallSnapshotRequest;
import com.alipay.sofa.jraft.rpc.RpcRequests.InstallSnapshotResponse;
import com.alipay.sofa.jraft.rpc.RpcRequests.ReadIndexRequest;
import com.alipay.sofa.jraft.rpc.RpcRequests.ReadIndexResponse;
import com.alipay.sofa.jraft.rpc.RpcRequests.RequestVoteRequest;
import com.alipay.sofa.jraft.rpc.RpcRequests.RequestVoteResponse;
import com.alipay.sofa.jraft.rpc.RpcRequests.TimeoutNowRequest;
import com.alipay.sofa.jraft.rpc.RpcRequests.TimeoutNowResponse;
import com.alipay.sofa.jraft.rpc.RpcResponseClosure;
import com.alipay.sofa.jraft.rpc.RpcResponseClosureAdapter;
import com.alipay.sofa.jraft.rpc.RpcResponseFactory;
import com.alipay.sofa.jraft.rpc.impl.core.BoltRaftClientService;
import com.alipay.sofa.jraft.storage.LogManager;
import com.alipay.sofa.jraft.storage.LogStorage;
import com.alipay.sofa.jraft.storage.RaftMetaStorage;
import com.alipay.sofa.jraft.storage.SnapshotExecutor;
import com.alipay.sofa.jraft.storage.impl.LogManagerImpl;
import com.alipay.sofa.jraft.storage.snapshot.SnapshotExecutorImpl;
import com.alipay.sofa.jraft.util.DisruptorBuilder;
import com.alipay.sofa.jraft.util.DisruptorMetricSet;
import com.alipay.sofa.jraft.util.JRaftServiceLoader;
import com.alipay.sofa.jraft.util.JRaftSignalHandler;
import com.alipay.sofa.jraft.util.LogExceptionHandler;
import com.alipay.sofa.jraft.util.NamedThreadFactory;
import com.alipay.sofa.jraft.util.OnlyForTest;
import com.alipay.sofa.jraft.util.Platform;
import com.alipay.sofa.jraft.util.RepeatedTimer;
import com.alipay.sofa.jraft.util.Requires;
import com.alipay.sofa.jraft.util.SignalHelper;
import com.alipay.sofa.jraft.util.ThreadHelper;
import com.alipay.sofa.jraft.util.ThreadId;
import com.alipay.sofa.jraft.util.Utils;
import com.google.protobuf.Message;
import com.lmax.disruptor.BlockingWaitStrategy;
import com.lmax.disruptor.EventFactory;
import com.lmax.disruptor.EventHandler;
import com.lmax.disruptor.EventTranslator;
import com.lmax.disruptor.RingBuffer;
import com.lmax.disruptor.dsl.Disruptor;
import com.lmax.disruptor.dsl.ProducerType;

/**
 * The raft replica node implementation.
 * node节点的默认实现
 * 在 raft 集群中 可以向 leader 或者follower 读取数据 因为follower 是通过同步 logEntry 来生成数据的 必然能保证一致性 只是存在脏读 也就是读取到过期的数据
 * 写操作只能针对 leader 节点 这个概念应该跟rocketMq 的 概念是一致的 只能往 主 broker 写入 可以从副节点读取 只是同步存在时间差 可能读取不到最新消息
 * 当单点发生故障时 这里有2种情况 leader or follower
 * 如果是 leader 出现问题 在 下次选举前不可写只能读取 数据 同时数据同步也会暂停 那么就会出现大量脏读 对应到 CP
 * 如果是 follower 出现问题 没有影响 只是针对该节点读取失败 需要配合重试机制从其他节点读取
 * 当超过半数节点故障时 整个group 不具备可用性 少数节点提供只读服务 但是数量不足以选举出新的leader  可以通过resetPeers 重置集群节点数量 一般不推荐使用
 * 当节点出现故障在重启时  如果开启快照 会从快照中加载数据 如果没有开启快照 通过重放本地所有日志恢复数据
 * @author boyan (boyan@alibaba-inc.com)
 *
 * 2018-Apr-03 4:26:51 PM
 */
public class NodeImpl implements Node, RaftServerService {

    private static final Logger                                            LOG                      = LoggerFactory
                                                                                                        .getLogger(NodeImpl.class);

    static {
        try {
            if (SignalHelper.supportSignal()) {
                // TODO support windows signal
                if (!Platform.isWindows()) {
                    final List<JRaftSignalHandler> handlers = JRaftServiceLoader.load(JRaftSignalHandler.class) //
                        .sort();
                    SignalHelper.addSignal(SignalHelper.SIG_USR2, handlers);
                }
            }
        } catch (final Throwable t) {
            LOG.error("Fail to add signal.", t);
        }
    }

    // Max retry times when applying tasks.
    private static final int                                               MAX_APPLY_RETRY_TIMES    = 3;

    /**
     * 代表全局范围内的活跃节点 单机 下可以创建多个node
     */
    public static final AtomicInteger                                      GLOBAL_NUM_NODES         = new AtomicInteger(
                                                                                                        0);

    /** Internal states */
    private final ReadWriteLock                                            readWriteLock            = new ReentrantReadWriteLock();
    protected final Lock                                                   writeLock                = this.readWriteLock
                                                                                                        .writeLock();
    protected final Lock                                                   readLock                 = this.readWriteLock
                                                                                                        .readLock();
    /**
     * 标记当前节点的状态 包含 是leader 正在重新选举  是 follower etc..
     */
    private volatile State                                                 state;
    private volatile CountDownLatch                                        shutdownLatch;
    private long                                                           currTerm;
    private volatile long                                                  lastLeaderTimestamp;
    /**
     * 代表该节点所在的组的 leader
     */
    private PeerId                                                         leaderId                 = new PeerId();
    /**
     * 在选举阶段 该node 选择的投票对象为
     */
    private PeerId                                                         votedId;
    private final Ballot                                                   voteCtx                  = new Ballot();
    private final Ballot                                                   prevVoteCtx              = new Ballot();
    private ConfigurationEntry                                             conf;
    private StopTransferArg                                                stopTransferArg;
    /** Raft group and node options and identifier */
    private final String                                                   groupId;
    private NodeOptions                                                    options;
    private RaftOptions                                                    raftOptions;
    /**
     * 作为 端点的地址
     */
    private final PeerId                                                   serverId;
    /** Other services */
    private final ConfigurationCtx                                         confCtx;
    private LogStorage                                                     logStorage;
    private RaftMetaStorage                                                metaStorage;
    /**
     * 存放回调对象的队列
     */
    private ClosureQueue                                                   closureQueue;
    private ConfigurationManager                                           configManager;
    private LogManager                                                     logManager;
    private FSMCaller                                                      fsmCaller;
    private BallotBox                                                      ballotBox;
    /**
     * 用于处理生成快照的对象
     */
    private SnapshotExecutor                                               snapshotExecutor;
    private ReplicatorGroup                                                replicatorGroup;
    private final List<Closure>                                            shutdownContinuations    = new ArrayList<>();
    /**
     * node 作为 client 的通信对象
     */
    private RaftClientService                                              rpcService;
    private ReadOnlyService                                                readOnlyService;
    /** Timers */
    private TimerManager                                                   timerManager;
    /**
     * 选举相关定时器
     */
    private RepeatedTimer                                                  electionTimer;
    /**
     * 拉票定时器
     */
    private RepeatedTimer                                                  voteTimer;
    /**
     * 作为leader 时 定时检查与其他 follower的联系 如果超过半数丢失了 清除 自己的leader 信息 之后其他节点由于心跳超时开始进入预投票阶段
     */
    private RepeatedTimer                                                  stepDownTimer;
    /**
     * 快照定时器 定期生成快照 并删除LogManager 的无效数据
     */
    private RepeatedTimer                                                  snapshotTimer;
    private ScheduledFuture<?>                                             transferTimer;
    private ThreadId                                                       wakingCandidate;
    /** Disruptor to run node service */
    private Disruptor<LogEntryAndClosure>                                  applyDisruptor;
    private RingBuffer<LogEntryAndClosure>                                 applyQueue;

    /** Metrics*/
    private NodeMetrics                                                    metrics;

    private NodeId                                                         nodeId;
    private JRaftServiceFactory                                            serviceFactory;

    /** ReplicatorStateListeners */
    private final CopyOnWriteArrayList<Replicator.ReplicatorStateListener> replicatorStateListeners = new CopyOnWriteArrayList<>();

    /**
     * Node service event.
     * 用户提交的事件最后会被封装成该对象
     * @author boyan (boyan@alibaba-inc.com)
     *
     * 2018-Apr-03 4:29:55 PM
     */
    private static class LogEntryAndClosure {
        /**
         * 用户请求实体
         */
        LogEntry       entry;
        /**
         * 用户的回调
         */
        Closure        done;
        /**
         * 期待的任期 不匹配将不会处理本次任务
         */
        long           expectedTerm;
        CountDownLatch shutdownLatch;

        public void reset() {
            this.entry = null;
            this.done = null;
            this.expectedTerm = 0;
            this.shutdownLatch = null;
        }
    }

    /**
     * 事件工厂
     */
    private static class LogEntryAndClosureFactory implements EventFactory<LogEntryAndClosure> {

        @Override
        public LogEntryAndClosure newInstance() {
            return new LogEntryAndClosure();
        }
    }

    /**
     * Event handler.
     * 外部传来的task 都会被封装成  LogEntryAndClosure 对象
     * @author boyan (boyan@alibaba-inc.com)
     *
     * 2018-Apr-03 4:30:07 PM
     */
    private class LogEntryAndClosureHandler implements EventHandler<LogEntryAndClosure> {
        // task list for batch  内部存储了一组任务 在 生产者堆积任务时 会批量执行
        private final List<LogEntryAndClosure> tasks = new ArrayList<>(NodeImpl.this.raftOptions.getApplyBatch());

        @Override
        public void onEvent(final LogEntryAndClosure event, final long sequence, final boolean endOfBatch)
                                                                                                          throws Exception {
            // 如果设置了闭锁 代表该任务是调用 shutdown 发布的事件  该对象的闭锁 就是 node 所持有的那个
            if (event.shutdownLatch != null) {
                if (!this.tasks.isEmpty()) {
                    // 执行队列中所有任务
                    executeApplyingTasks(this.tasks);
                }
                // 在全局范围内 (这个范围应该是JVM级别)将活跃节点数量减少
                final int num = GLOBAL_NUM_NODES.decrementAndGet();
                LOG.info("The number of active nodes decrement to {}.", num);
                // 唤醒join 的主线程
                event.shutdownLatch.countDown();
                return;
            }

            this.tasks.add(event);
            if (this.tasks.size() >= NodeImpl.this.raftOptions.getApplyBatch() || endOfBatch) {
                executeApplyingTasks(this.tasks);
                this.tasks.clear();
            }
        }
    }

    /**
     * Configuration commit context.
     * 该对象用于记录 当前集群的配置信息
     * @author boyan (boyan@alibaba-inc.com)
     *
     * 2018-Apr-03 4:29:38 PM
     */
    private static class ConfigurationCtx {
        enum Stage {
            STAGE_NONE, // none stage
            STAGE_CATCHING_UP, // the node is catching-up  代表该节点的配置在追赶leader
            STAGE_JOINT, // joint stage
            STAGE_STABLE // stable stage
        }

        /**
         * 本节点对象
         */
        final NodeImpl node;
        /**
         * 当前所处状态
         */
        Stage          stage;
        int            nchanges;
        /**
         * 每当该对象重置过一次后 版本就会加1
         */
        long           version;
        List<PeerId>   newPeers    = new ArrayList<>();
        List<PeerId>   oldPeers    = new ArrayList<>();
        List<PeerId>   addingPeers = new ArrayList<>();
        Closure        done;

        public ConfigurationCtx(final NodeImpl node) {
            super();
            this.node = node;
            // 初始化时 版本为0 同时 stage 为 none
            this.stage = Stage.STAGE_NONE;
            this.version = 0;
            this.done = null;
        }

        /**
         * Start change configuration.
         */
        void start(final Configuration oldConf, final Configuration newConf, final Closure done) {
            if (isBusy()) {
                if (done != null) {
                    Utils.runClosureInThread(done, new Status(RaftError.EBUSY, "Already in busy stage."));
                }
                throw new IllegalStateException("Busy stage");
            }
            if (this.done != null) {
                if (done != null) {
                    Utils.runClosureInThread(done, new Status(RaftError.EINVAL, "Already have done closure."));
                }
                throw new IllegalArgumentException("Already have done closure");
            }
            this.done = done;
            this.stage = Stage.STAGE_CATCHING_UP;
            this.oldPeers = oldConf.listPeers();
            this.newPeers = newConf.listPeers();
            final Configuration adding = new Configuration();
            final Configuration removing = new Configuration();
            newConf.diff(oldConf, adding, removing);
            this.nchanges = adding.size() + removing.size();
            if (adding.isEmpty()) {
                nextStage();
                return;
            }
            this.addingPeers = adding.listPeers();
            LOG.info("Adding peers: {}.", this.addingPeers);
            for (final PeerId newPeer : this.addingPeers) {
                if (!this.node.replicatorGroup.addReplicator(newPeer)) {
                    LOG.error("Node {} start the replicator failed, peer={}.", this.node.getNodeId(), newPeer);
                    onCaughtUp(this.version, newPeer, false);
                    return;
                }
                final OnCaughtUp caughtUp = new OnCaughtUp(this.node, this.node.currTerm, newPeer, this.version);
                final long dueTime = Utils.nowMs() + this.node.options.getElectionTimeoutMs();
                if (!this.node.replicatorGroup.waitCaughtUp(newPeer, this.node.options.getCatchupMargin(), dueTime,
                    caughtUp)) {
                    LOG.error("Node {} waitCaughtUp, peer={}.", this.node.getNodeId(), newPeer);
                    onCaughtUp(this.version, newPeer, false);
                    return;
                }
            }
        }

        void onCaughtUp(final long version, final PeerId peer, final boolean success) {
            if (version != this.version) {
                return;
            }
            Requires.requireTrue(this.stage == Stage.STAGE_CATCHING_UP, "Stage is not in STAGE_CATCHING_UP");
            if (success) {
                this.addingPeers.remove(peer);
                if (this.addingPeers.isEmpty()) {
                    nextStage();
                    return;
                }
                return;
            }
            LOG.warn("Node {} fail to catch up peer {} when trying to change peers from {} to {}.",
                this.node.getNodeId(), peer, this.oldPeers, this.newPeers);
            reset(new Status(RaftError.ECATCHUP, "Peer %s failed to catch up.", peer));
        }

        void reset() {
            reset(null);
        }

        /**
         * 根据状态来重置 当通过node.init 触发时 status 为ok
         * @param st
         */
        void reset(final Status st) {
            // 这里按照当前集群状态来 关闭状态机
            if (st != null && st.isOk()) {
                this.node.stopReplicator(this.newPeers, this.oldPeers);
            } else {
                this.node.stopReplicator(this.oldPeers, this.newPeers);
            }
            this.newPeers.clear();
            this.oldPeers.clear();
            this.addingPeers.clear();
            this.version++;
            this.stage = Stage.STAGE_NONE;
            this.nchanges = 0;
            if (this.done != null) {
                Utils.runClosureInThread(this.done, st != null ? st : new Status(RaftError.EPERM,
                    "Leader stepped down."));
                this.done = null;
            }
        }

        /**
         * Invoked when this node becomes the leader, write a configuration change log as the first log.
         */
        void flush(final Configuration conf, final Configuration oldConf) {
            Requires.requireTrue(!isBusy(), "Flush when busy");
            this.newPeers = conf.listPeers();
            if (oldConf == null || oldConf.isEmpty()) {
                this.stage = Stage.STAGE_STABLE;
                this.oldPeers = this.newPeers;
            } else {
                this.stage = Stage.STAGE_JOINT;
                this.oldPeers = oldConf.listPeers();
            }
            this.node.unsafeApplyConfiguration(conf, oldConf == null || oldConf.isEmpty() ? null : oldConf, true);
        }

        void nextStage() {
            Requires.requireTrue(isBusy(), "Not in busy stage");
            switch (this.stage) {
                case STAGE_CATCHING_UP:
                    if (this.nchanges > 1) {
                        this.stage = Stage.STAGE_JOINT;
                        this.node.unsafeApplyConfiguration(new Configuration(this.newPeers), new Configuration(
                            this.oldPeers), false);
                        return;
                    }
                    // Skip joint consensus since only one peers has been changed here. Make
                    // it a one-stage change to be compatible with the legacy
                    // implementation.
                case STAGE_JOINT:
                    this.stage = Stage.STAGE_STABLE;
                    this.node.unsafeApplyConfiguration(new Configuration(this.newPeers), null, false);
                    break;
                case STAGE_STABLE:
                    final boolean shouldStepDown = !this.newPeers.contains(this.node.serverId);
                    reset(new Status());
                    if (shouldStepDown) {
                        this.node.stepDown(this.node.currTerm, true, new Status(RaftError.ELEADERREMOVED,
                            "This node was removed."));
                    }
                    break;
                case STAGE_NONE:
                    // noinspection ConstantConditions
                    Requires.requireTrue(false, "Can't reach here");
                    break;
            }
        }

        boolean isBusy() {
            return this.stage != Stage.STAGE_NONE;
        }
    }

    public NodeImpl() {
        this(null, null);
    }

    /**
     * 通过 groupid 和 serverId 进行初始化
     * @param groupId
     * @param serverId
     */
    public NodeImpl(final String groupId, final PeerId serverId) {
        super();
        if (groupId != null) {
            // groupId 必须满足某种格式
            Utils.verifyGroupId(groupId);
        }
        this.groupId = groupId;
        this.serverId = serverId != null ? serverId.copy() : null;
        // 当前状态属于 未初始化
        this.state = State.STATE_UNINITIALIZED;
        // 当一个节点 初始化时 当前任期为0  会跟当前集群同步吗 如果一个节点出现异常重启后会以什么方式重新加入到该集群呢???  或者说如何检测到一个节点启动是重新加入到某个集群中
        this.currTerm = 0;
        // 将当前时间作为最后更新leader的时间
        updateLastLeaderTimestamp(Utils.monotonicMs());
        // 初始化 本节点的配置上下文
        this.confCtx = new ConfigurationCtx(this);
        // 这个字段应该是记录需要唤醒的目标 候选人
        this.wakingCandidate = null;
        // 这个全局范围内的节点数 也是JVM 级别的 跟NodeManager 同级
        final int num = GLOBAL_NUM_NODES.incrementAndGet();
        LOG.info("The number of active nodes increment to {}.", num);
    }

    /**
     * 初始化 快照存储相关的对象 会读取本地快照元数据文件
     * @return
     */
    private boolean initSnapshotStorage() {
        // 当快照文件夹 url 没有设置时 不再初始化该对象
        if (StringUtils.isEmpty(this.options.getSnapshotUri())) {
            LOG.warn("Do not set snapshot uri, ignore initSnapshotStorage.");
            return true;
        }
        // 该对象用来从leader 下载快照 或者生成自己的快照
        this.snapshotExecutor = new SnapshotExecutorImpl();
        // 设置相关属性用来初始化 executor
        final SnapshotExecutorOptions opts = new SnapshotExecutorOptions();
        opts.setUri(this.options.getSnapshotUri());
        opts.setFsmCaller(this.fsmCaller);
        opts.setNode(this);
        opts.setLogManager(this.logManager);
        opts.setAddr(this.serverId != null ? this.serverId.getEndpoint() : null);
        opts.setInitTerm(this.currTerm);
        opts.setFilterBeforeCopyRemote(this.options.isFilterBeforeCopyRemote());
        // get snapshot throttle
        opts.setSnapshotThrottle(this.options.getSnapshotThrottle());
        // 核心就是删除了多余的快照文件 只保留最后一个  为什么不都删除呢  ???
        return this.snapshotExecutor.init(opts);
    }

    /**
     * 当Node 节点初始化时 初始化整个存储模块
     * @return
     */
    private boolean initLogStorage() {
        // 确保状态机以及启动
        Requires.requireNonNull(this.fsmCaller, "Null fsm caller");
        // 默认创建 基于RocksDB 的存储器  logUri是用户设置的
        this.logStorage = this.serviceFactory.createLogStorage(this.options.getLogUri(), this.raftOptions);
        // 初始化日志管理器 外部通过该对象访问logStorage
        this.logManager = new LogManagerImpl();
        // 需要的属性通过生成一个 选项对象来配置
        final LogManagerOptions opts = new LogManagerOptions();
        opts.setLogEntryCodecFactory(this.serviceFactory.createLogEntryCodecFactory());
        opts.setLogStorage(this.logStorage);
        // 该对象内部持有 configManager 这样每当将新的集群配置写入到 LogManager时 也会修改confManager
        opts.setConfigurationManager(this.configManager);
        opts.setFsmCaller(this.fsmCaller);
        opts.setNodeMetrics(this.metrics);
        opts.setDisruptorBufferSize(this.raftOptions.getDisruptorBufferSize());
        opts.setRaftOptions(this.raftOptions);
        // 在最后 logManager 会启动disruptor 对象 用于处理用户传入的任务
        return this.logManager.init(opts);
    }

    /**
     * 该storage 是用于存储任期以及voteId信息的，便于追踪吧   基于文件实现 而不是rocksDB
     * @return
     */
    private boolean initMetaStorage() {
        this.metaStorage = this.serviceFactory.createRaftMetaStorage(this.options.getRaftMetaUri(), this.raftOptions);
        RaftMetaStorageOptions opts = new RaftMetaStorageOptions();
        opts.setNode(this);
        // (如果已经存在元数据文件 就会从文件中加载数据来初始化)
        if (!this.metaStorage.init(opts)) {
            LOG.error("Node {} init meta storage failed, uri={}.", this.serverId, this.options.getRaftMetaUri());
            return false;
        }
        // metaStorage 在初始化完成时会从本地元数据文件读取任期和投票对象
        // 如果不是重启 term 默认为0 voteFor 默认为空节点
        this.currTerm = this.metaStorage.getTerm();
        this.votedId = this.metaStorage.getVotedFor().copy();
        return true;
    }

    /**
     * 处理快照相关定时任务
     */
    private void handleSnapshotTimeout() {
        this.writeLock.lock();
        try {
            if (!this.state.isActive()) {
                return;
            }
        } finally {
            this.writeLock.unlock();
        }
        // do_snapshot in another thread to avoid blocking the timer thread.
        // 避免阻塞定时线程  在额外线程中执行  这里没有设置 回调函数
        Utils.runInThread(() -> doSnapshot(null));
    }

    /**
     * 处理选举任务  这里可能就类似于设置了一个标识 然后每次 leader发送心跳到其他节点时 标识就被重置 当某次 间隔时间内没有收到心跳 就代表可以准备开始投票了
     * 该标识就是 最后次收到leader 发送数据的时间戳  对应isCurrentLeaderValid
     */
    private void handleElectionTimeout() {
        boolean doUnlock = true;
        this.writeLock.lock();
        try {
            // 必须要follower
            if (this.state != State.STATE_FOLLOWER) {
                return;
            }
            // 如果当前leader 还在正常工作就不需要更改为候选人 就是看最后收到leader消息的时间戳是否在指定范围内
            if (isCurrentLeaderValid()) {
                return;
            }
            // 重置leader  同时会触发状态机的 stopFollow (由用户实现钩子)
            resetLeaderId(PeerId.emptyPeer(), new Status(RaftError.ERAFTTIMEDOUT, "Lost connection from leader %s.",
                this.leaderId));
            // 因为在 preVote 中会解锁 这里就不需要解锁了
            doUnlock = false;
            // 预投票
            preVote();
        } finally {
            if (doUnlock) {
                this.writeLock.unlock();
            }
        }
    }

    /**
     * 初始化状态机调用者
     * @param bootstrapId
     * @return
     */
    private boolean initFSMCaller(final LogId bootstrapId) {
        if (this.fsmCaller == null) {
            LOG.error("Fail to init fsm caller, null instance, bootstrapId={}.", bootstrapId);
            return false;
        }
        // 存放回调对象的队列
        this.closureQueue = new ClosureQueueImpl();
        final FSMCallerOptions opts = new FSMCallerOptions();
        // 设置一个终止的回调对象
        opts.setAfterShutdown(status -> afterShutdown());
        opts.setLogManager(this.logManager);
        // 在这里将状态机设置到caller 中
        opts.setFsm(this.options.getFsm());
        opts.setClosureQueue(this.closureQueue);
        opts.setNode(this);
        // bootstrapId  默认为 term  index = 0  的peerId
        opts.setBootstrapId(bootstrapId);
        opts.setDisruptorBufferSize(this.raftOptions.getDisruptorBufferSize());
        // 初始化状态机调用者
        return this.fsmCaller.init(opts);
    }

    private static class BootstrapStableClosure extends LogManager.StableClosure {

        private final SynchronizedClosure done = new SynchronizedClosure();

        public BootstrapStableClosure() {
            super(null);
        }

        public Status await() throws InterruptedException {
            return this.done.await();
        }

        @Override
        public void run(final Status status) {
            this.done.run(status);
        }
    }

    public boolean bootstrap(final BootstrapOptions opts) throws InterruptedException {
        if (opts.getLastLogIndex() > 0 && (opts.getGroupConf().isEmpty() || opts.getFsm() == null)) {
            LOG.error("Invalid arguments for bootstrap, groupConf={}, fsm={}, lastLogIndex={}.", opts.getGroupConf(),
                opts.getFsm(), opts.getLastLogIndex());
            return false;
        }
        if (opts.getGroupConf().isEmpty()) {
            LOG.error("Bootstrapping an empty node makes no sense.");
            return false;
        }
        Requires.requireNonNull(opts.getServiceFactory(), "Null jraft service factory");
        this.serviceFactory = opts.getServiceFactory();
        // Term is not an option since changing it is very dangerous
        final long bootstrapLogTerm = opts.getLastLogIndex() > 0 ? 1 : 0;
        final LogId bootstrapId = new LogId(opts.getLastLogIndex(), bootstrapLogTerm);
        this.options = new NodeOptions();
        this.raftOptions = this.options.getRaftOptions();
        this.metrics = new NodeMetrics(opts.isEnableMetrics());
        this.options.setFsm(opts.getFsm());
        this.options.setLogUri(opts.getLogUri());
        this.options.setRaftMetaUri(opts.getRaftMetaUri());
        this.options.setSnapshotUri(opts.getSnapshotUri());

        this.configManager = new ConfigurationManager();
        // Create fsmCaller at first as logManager needs it to report error
        this.fsmCaller = new FSMCallerImpl();

        if (!initLogStorage()) {
            LOG.error("Fail to init log storage.");
            return false;
        }
        if (!initMetaStorage()) {
            LOG.error("Fail to init meta storage.");
            return false;
        }
        if (this.currTerm == 0) {
            this.currTerm = 1;
            if (!this.metaStorage.setTermAndVotedFor(1, new PeerId())) {
                LOG.error("Fail to set term.");
                return false;
            }
        }

        if (opts.getFsm() != null && !initFSMCaller(bootstrapId)) {
            LOG.error("Fail to init fsm caller.");
            return false;
        }

        final LogEntry entry = new LogEntry(EnumOutter.EntryType.ENTRY_TYPE_CONFIGURATION);
        entry.getId().setTerm(this.currTerm);
        entry.setPeers(opts.getGroupConf().listPeers());

        final List<LogEntry> entries = new ArrayList<>();
        entries.add(entry);

        final BootstrapStableClosure bootstrapDone = new BootstrapStableClosure();
        this.logManager.appendEntries(entries, bootstrapDone);
        if (!bootstrapDone.await().isOk()) {
            LOG.error("Fail to append configuration.");
            return false;
        }

        if (opts.getLastLogIndex() > 0) {
            if (!initSnapshotStorage()) {
                LOG.error("Fail to init snapshot storage.");
                return false;
            }
            final SynchronizedClosure snapshotDone = new SynchronizedClosure();
            this.snapshotExecutor.doSnapshot(snapshotDone);
            if (!snapshotDone.await().isOk()) {
                LOG.error("Fail to save snapshot, status={}.", snapshotDone.getStatus());
                return false;
            }
        }

        if (this.logManager.getFirstLogIndex() != opts.getLastLogIndex() + 1) {
            throw new IllegalStateException("First and last log index mismatch");
        }
        if (opts.getLastLogIndex() > 0) {
            if (this.logManager.getLastLogIndex() != opts.getLastLogIndex()) {
                throw new IllegalStateException("Last log index mismatch");
            }
        } else {
            if (this.logManager.getLastLogIndex() != opts.getLastLogIndex() + 1) {
                throw new IllegalStateException("Last log index mismatch");
            }
        }

        return true;
    }

    /**
     * 根据选举时间 生成心跳时间
     * @param electionTimeout
     * @return
     */
    private int heartbeatTimeout(final int electionTimeout) {
        return Math.max(electionTimeout / this.raftOptions.getElectionHeartbeatFactor(), 10);
    }

    private int randomTimeout(final int timeoutMs) {
        return ThreadLocalRandom.current().nextInt(timeoutMs, timeoutMs + this.raftOptions.getMaxElectionDelayMs());
    }

    /**
     * 初始化 node 对象
     * @param opts 代表初始化需要的参数
     * @return
     */
    @Override
    public boolean init(final NodeOptions opts) {
        Requires.requireNonNull(opts, "Null node options");
        Requires.requireNonNull(opts.getRaftOptions(), "Null raft options");
        Requires.requireNonNull(opts.getServiceFactory(), "Null jraft service factory");
        // 该工厂是 存储相关的工厂
        this.serviceFactory = opts.getServiceFactory();
        this.options = opts;
        this.raftOptions = opts.getRaftOptions();
        // 统计先不看
        this.metrics = new NodeMetrics(opts.isEnableMetrics());

        // 必须指定ip
        if (this.serverId.getIp().equals(Utils.IP_ANY)) {
            LOG.error("Node can't started from IP_ANY.");
            return false;
        }

        // 一般不是由用户直接创建node 的 而是先创建一个 RaftGroupService  并设置必要的参数 在启动时 本节点会自动设置到 nodeManager中
        // 而 NodeManager 是记录本JVM 下创建了多少node
        if (!NodeManager.getInstance().serverExists(this.serverId.getEndpoint())) {
            LOG.error("No RPC server attached to, did you forget to call addService?");
            return false;
        }

        // 初始化内部的一个 ScheduledExecutorService
        this.timerManager = new TimerManager();
        if (!this.timerManager.init(this.options.getTimerPoolSize())) {
            LOG.error("Fail to init timer manager.");
            return false;
        }

        // 注意下面的定时任务 只是创建而没有执行 因为不同的任务对应不同的角色 在初始化阶段只需要开启election任务就可以了

        /**
         * 当某个节点变成候选人时 会开启该定时任务 之后如果本轮没有选出leader 那么下轮该节点继续作为candidate 避免预投票  这样下一轮candidate 可能会过多
         * (某些follower也成功通过预投票) 因为此时已经确定 集群中没有leader 了
         * (每次leader发送心跳时 会将其他节点变成 follower 这样在stepDown 中该定时任务会被关闭 如果某次每个candidate获得的票数不够 再下次定时任务中会继续触发选举 这样节省一轮预投票的开销)
         */
        this.voteTimer = new RepeatedTimer("JRaft-VoteTimer", this.options.getElectionTimeoutMs()) {

            @Override
            protected void onTrigger() {
                handleVoteTimeout();
            }

            // 调整下次触发的时间间隔
            @Override
            protected int adjustTimeout(final int timeoutMs) {
                return randomTimeout(timeoutMs);
            }
        };
        // 这里有一种情况 第一轮选举比如产生一个 candidate 之后并没有获得足够的票数 并且此时集群中没有leader存在 这时candidate存在定时任务voteTimer
        // 而其余follower存在定时任务electionTimer 他们的触发时间是相近的， 这时如果follower先发起预投票会通过(因为leader已经不存在了) 之后发起投票，而voteTimer还没有触发
        // 原本的candidate此时的 voteId还是自身  在通过follower触发candidate的投票方法时 因为任期比它大 就会清除voteId  并且 能够从candidate中获得一票， 之后voteTimer触发
        // 直接将voteId设置成自身  那么本轮的票数会多于总节点(就有可能出现一次选举中出现多个leader的情况)
        // 如果voteTimer先触发就没有问题
        // 如果voteTimer在 follower预投票成功 发起投票之间触发 那么此时他们的任期会相同就不会修改candidate的voteId了

        /**
         * 对应follower 检测心跳的任务  这里的时间是不是应该比 voteTimer 略微长一点点
         */
        this.electionTimer = new RepeatedTimer("JRaft-ElectionTimer", this.options.getElectionTimeoutMs()) {

            @Override
            protected void onTrigger() {
                handleElectionTimeout();
            }

            @Override
            protected int adjustTimeout(final int timeoutMs) {
                return randomTimeout(timeoutMs);
            }
        };
        /**
         * leader 检测自己与follower是否断开连接的定时任务  注意这里明确设置了超时时间 为election 的一半
         */
        this.stepDownTimer = new RepeatedTimer("JRaft-StepDownTimer", this.options.getElectionTimeoutMs() >> 1) {

            @Override
            protected void onTrigger() {
                handleStepDownTimeout();
            }
        };
        /**
         * 定期生成快照  TODO 这个先放一下
         */
        this.snapshotTimer = new RepeatedTimer("JRaft-SnapshotTimer", this.options.getSnapshotIntervalSecs() * 1000) {

            @Override
            protected void onTrigger() {
                handleSnapshotTimeout();
            }
        };

        // 该对象内部包含了node 在所有时期对应的节点集群快照  该对象会在初始化LogStorage时设置进去 这样读取到conf相关的信息时就会设置到configManager中
        this.configManager = new ConfigurationManager();

        // 当用户将任务设置到 node 中 就是通过disruptor 来接收的
        this.applyDisruptor = DisruptorBuilder.<LogEntryAndClosure> newInstance() //
            .setRingBufferSize(this.raftOptions.getDisruptorBufferSize()) //
            .setEventFactory(new LogEntryAndClosureFactory()) //
            .setThreadFactory(new NamedThreadFactory("JRaft-NodeImpl-Disruptor-", true)) //
            .setProducerType(ProducerType.MULTI) //
            .setWaitStrategy(new BlockingWaitStrategy()) //
            .build();
        // 设置事件处理器 该事件处理器 要求必须要本节点为leader 才能提交任务 用户配合routeTable 从一组node中找到leader后发送数据
        this.applyDisruptor.handleEventsWith(new LogEntryAndClosureHandler());
        this.applyDisruptor.setDefaultExceptionHandler(new LogExceptionHandler<Object>(getClass().getSimpleName()));
        // 返回任务队列用于添加任务
        this.applyQueue = this.applyDisruptor.start();
        if (this.metrics.getMetricRegistry() != null) {
            this.metrics.getMetricRegistry().register("jraft-node-impl-disruptor",
                new DisruptorMetricSet(this.applyQueue));
        }

        // 初始化一个状态机 caller 对象 作为一个门面类 相当于该对象内部有固定的逻辑 当用户提交任务后交由它处理之后才提交到用户定义的状态机中
        this.fsmCaller = new FSMCallerImpl();
        // 初始化Log存储  核心逻辑是获取了firstLogIndex  以及生成diskId firstLogIndex 是作为快照的起点 那么应该就是在生成快照后更新firstLogIndex
        // 而 diskId 是作为写入数据的起点
        if (!initLogStorage()) {
            LOG.error("Node {} initLogStorage failed.", getNodeId());
            return false;
        }
        // 初始化元数据存储对象
        if (!initMetaStorage()) {
            LOG.error("Node {} initMetaStorage failed.", getNodeId());
            return false;
        }
        // 初始化状态机
        if (!initFSMCaller(new LogId(0, 0))) {
            LOG.error("Node {} initFSMCaller failed.", getNodeId());
            return false;
        }
        // 初始化投票箱对象  每次提交的任务都必须要获得半数节点以上的票才能提交成功 而ballotBox 内部包含了多个 apply 到 node 却还没有提交的任务
        this.ballotBox = new BallotBox();
        final BallotBoxOptions ballotBoxOpts = new BallotBoxOptions();
        ballotBoxOpts.setWaiter(this.fsmCaller);
        ballotBoxOpts.setClosureQueue(this.closureQueue);
        if (!this.ballotBox.init(ballotBoxOpts)) {
            LOG.error("Node {} init ballotBox failed.", getNodeId());
            return false;
        }

        // 初始化快照存储对象  如果存在快照文件会初始化reader 对象 并触发一个 firstLoadSnapshot 任务 将快照中的数据设置到本地  具体实现由用户定义
        // TODO 快照相关的都先放一下
        if (!initSnapshotStorage()) {
            LOG.error("Node {} initSnapshotStorage failed.", getNodeId());
            return false;
        }

        // 如果有快照id 那么 firstLogIndex 必须大于它  如果无快照id 也就是没有在本地找到快照文件 那么 默认的firstLogIndex = 1 也满足条件
        final Status st = this.logManager.checkConsistency();
        if (!st.isOk()) {
            LOG.error("Node {} is initialized with inconsistent log, status={}.", getNodeId(), st);
            return false;
        }
        // 当前集群新旧节点
        this.conf = new ConfigurationEntry();
        this.conf.setId(new LogId());
        // if have log using conf in log, else using conf in options
        if (this.logManager.getLastLogIndex() > 0) {
            // 更新成 logManager中最新的配置
            this.conf = this.logManager.checkAndSetConfiguration(this.conf);
        } else {
            // 代表是首次启动 jraft 而不是 重启 那么就使用一开始设置的配置组 也就是一开始用户确定的 集群中应该存在的node节点
            // 也就是一开始集群内有哪些节点是由用户设置的
            this.conf.setConf(this.options.getInitialConf());
        }

        // TODO RPC service and ReplicatorGroup is in cycle dependent, refactor it
        this.replicatorGroup = new ReplicatorGroupImpl();
        // 这里启动了一个 客户端对象 该客户端用于访问所有follower
        this.rpcService = new BoltRaftClientService(this.replicatorGroup);
        final ReplicatorGroupOptions rgOpts = new ReplicatorGroupOptions();
        // 心跳时间 要 远小于 检测心跳的时间 否则如果丢失一次心跳就开始选举是不合理的 可能是 延时等情况
        rgOpts.setHeartbeatTimeoutMs(heartbeatTimeout(this.options.getElectionTimeoutMs()));
        rgOpts.setElectionTimeoutMs(this.options.getElectionTimeoutMs());
        rgOpts.setLogManager(this.logManager);
        rgOpts.setBallotBox(this.ballotBox);
        rgOpts.setNode(this);
        // 这里循环依赖了
        rgOpts.setRaftRpcClientService(this.rpcService);
        // 获取快照的存储中心
        rgOpts.setSnapshotStorage(this.snapshotExecutor != null ? this.snapshotExecutor.getSnapshotStorage() : null);
        rgOpts.setRaftOptions(this.raftOptions);
        rgOpts.setTimerManager(this.timerManager);

        // Adds metric registry to RPC service.
        this.options.setMetricRegistry(this.metrics.getMetricRegistry());

        // 初始化 client 内部的线程池
        if (!this.rpcService.init(this.options)) {
            LOG.error("Fail to init rpc service.");
            return false;
        }
        // 只是初始化一些通用配置 当某个leader 成功选举后 开始添加 复制机对象这时 会从公共配置中抽取属性并初始化
        this.replicatorGroup.init(new NodeId(this.groupId, this.serverId), rgOpts);

        // 初始化只读服务对象
        this.readOnlyService = new ReadOnlyServiceImpl();
        final ReadOnlyServiceOptions rosOpts = new ReadOnlyServiceOptions();
        rosOpts.setFsmCaller(this.fsmCaller);
        rosOpts.setNode(this);
        rosOpts.setRaftOptions(this.raftOptions);

        // 初始化只读服务  这里会将 readOnlyService 作为 LastAppliedIndexListener 设置到 caller 中
        if (!this.readOnlyService.init(rosOpts)) {
            LOG.error("Fail to init readOnlyService.");
            return false;
        }

        // set state to follower  初始情况大家都是 follower 需要等待第一次心跳超时 并且此时 prevote 会直接通过因为所有node 的 leaderId 都是空的
        this.state = State.STATE_FOLLOWER;

        if (LOG.isInfoEnabled()) {
            LOG.info("Node {} init, term={}, lastLogId={}, conf={}, oldConf={}.", getNodeId(), this.currTerm,
                this.logManager.getLastLogId(false), this.conf.getConf(), this.conf.getOldConf());
        }

        if (this.snapshotExecutor != null && this.options.getSnapshotIntervalSecs() > 0) {
            LOG.debug("Node {} start snapshot timer, term={}.", getNodeId(), this.currTerm);
            // 开始启动快照任务 无论是 leader 还是 follower 都可以启动快照任务  是否需要安装快照是根据 当前的 偏移量决定的比如 长时间没有写入数据 偏移量没有发生变化也就不需要保存快照了
            // 而用户生成的快照文件地址是由 用户自己定义的 只是 在 writer 对象中保存了一个 元数据映射  然后读取快照时 用户能访问到reader 对象 也就知道要读取的文件地址了
            // TODO 快照相关迟点看
            this.snapshotTimer.start();
        }

        // 如果当前集群中配置的 节点不为空
        if (!this.conf.isEmpty()) {
            // 在这里启动了 选举定时任务 并设置了初始的心跳时间
            stepDown(this.currTerm, false, new Status());
        }

        if (!NodeManager.getInstance().add(this)) {
            LOG.error("NodeManager add {} failed.", getNodeId());
            return false;
        }

        // Now the raft node is started , have to acquire the writeLock to avoid race
        // conditions
        this.writeLock.lock();
        // 如果只有自己 直接成为leader
        if (this.conf.isStable() && this.conf.getConf().size() == 1 && this.conf.getConf().contains(this.serverId)) {
            // The group contains only this server which must be the LEADER, trigger
            // the timer immediately.
            electSelf();
        } else {
            this.writeLock.unlock();
        }

        return true;
    }

    /**
     * should be in writeLock
     * 将自身升级成候选人 同时为自己投票以及去其他节点拉票
     */
    private void electSelf() {
        long oldTerm;
        try {
            LOG.info("Node {} start vote and grant vote self, term={}.", getNodeId(), this.currTerm);
            // 如果本节点 不存在于当前配置中说明异常
            if (!this.conf.contains(this.serverId)) {
                LOG.warn("Node {} can't do electSelf as it is not in {}.", getNodeId(), this.conf);
                return;
            }
            // 如果是follower 进入这里代表 本节点需要晋升 就关闭选举任务 选举任务是用来判断收到心跳是否超时的
            // 已经变成候选人就不需要检测这个了只要想着投票就好 而follower直接进入该方法就说明已经确定leader失效
            // 比如通过了预投票阶段 或者触发了 更换leader
            if (this.state == State.STATE_FOLLOWER) {
                LOG.debug("Node {} stop election timer, term={}.", getNodeId(), this.currTerm);
                this.electionTimer.stop();
            }
            // 因为准备更换leader 了 所以重置leaderId
            resetLeaderId(PeerId.emptyPeer(), new Status(RaftError.ERAFTTIMEDOUT,
                "A follower's leader_id is reset to NULL as it begins to request_vote."));
            // 将自身状态修改为 候选人 并增加任期 代表进入了新一轮选举
            this.state = State.STATE_CANDIDATE;
            // 此时才增加任期 在预投票阶段是不增加任期的
            this.currTerm++;
            // 代表该对象投票节点是自身
            this.votedId = this.serverId.copy();
            LOG.debug("Node {} start vote timer, term={} .", getNodeId(), this.currTerm);
            // 开启投票定时器 因为 本轮投票不一定能选出leader 既然已经停止检测心跳了就需要一个别的触发点来 进行选举
            this.voteTimer.start();
            // 初始化一个投票对象  也就是logEntry的 投票和 选择leader 的投票走的是同一套体系
            this.voteCtx.init(this.conf.getConf(), this.conf.isStable() ? null : this.conf.getOldConf());
            oldTerm = this.currTerm;
        } finally {
            this.writeLock.unlock();
        }

        // 确认本follower(现在整个组中都没有leader了) 最后有效的偏移量  如果当前有未刷盘的数据 无论是否写入超过半数 都会被强制刷盘
        final LogId lastLogId = this.logManager.getLastLogId(true);

        this.writeLock.lock();
        try {
            // vote need defense ABA after unlock&writeLock
            // 任期又发生了变化 就不需要往下执行了
            if (oldTerm != this.currTerm) {
                LOG.warn("Node {} raise term {} when getLastLogId.", getNodeId(), this.currTerm);
                return;
            }
            for (final PeerId peer : this.conf.listPeers()) {
                // 跳过自身 开始向其他节点拉票
                if (peer.equals(this.serverId)) {
                    continue;
                }
                // 连接失败的节点 也跳过 只要满足半数就可以
                if (!this.rpcService.connect(peer.getEndpoint())) {
                    LOG.warn("Node {} channel init failed, address={}.", getNodeId(), peer.getEndpoint());
                    continue;
                }
                // 开始构建投票请求 推测回调成功 也是操纵ballot 对象 一旦 满足半数条件就升级成leader
                final OnRequestVoteRpcDone done = new OnRequestVoteRpcDone(peer, this.currTerm, this);
                done.request = RequestVoteRequest.newBuilder() //
                    // 本请求是否是一个前置请求
                    .setPreVote(false) // It's not a pre-vote request.
                    .setGroupId(this.groupId) //
                    // serverId 保留的是本候选人的信息
                    .setServerId(this.serverId.toString()) //
                    // 对端的peer信息
                    .setPeerId(peer.toString()) //
                    // 本轮投票对应的任期
                    .setTerm(this.currTerm) //
                    // 本节点最新写入的数据 注意 能够成功拉票跟该index判断有很大关系
                    .setLastLogIndex(lastLogId.getIndex()) //
                    .setLastLogTerm(lastLogId.getTerm()) //
                    .build();
                // 发起投票请求
                this.rpcService.requestVote(peer.getEndpoint(), done.request, done);
            }

            // 更改本节点的当前任期已经投选的节点 (实际上会写入到文件内)
            this.metaStorage.setTermAndVotedFor(this.currTerm, this.serverId);
            // 这里将自己的票放进投票对象中
            this.voteCtx.grant(this.serverId);
            if (this.voteCtx.isGranted()) {
                becomeLeader();
            }
        } finally {
            this.writeLock.unlock();
        }
    }

    /**
     * 重置 Leader   如果主动调用某个 更改leader 的请求 也会重置 leaderId
     * @param newLeaderId  当本node作为follower 首次收到leader 发来的请求时 请求体中会携带 serverId 也就是leaderId
     *                     如果本节点没有设置 leaderId 那么就会被重置
     * @param status
     */
    private void resetLeaderId(final PeerId newLeaderId, final Status status) {
        // 代表要更换leader
        if (newLeaderId.isEmpty()) {
            // STATE_TRANSFERRING 以上就代表本节点不是leader 节点
            if (!this.leaderId.isEmpty() && this.state.compareTo(State.STATE_TRANSFERRING) > 0) {
                // 发出停止跟随某个 leader 的动作
                this.fsmCaller.onStopFollowing(new LeaderChangeContext(this.leaderId.copy(), this.currTerm, status));
            }
            this.leaderId = PeerId.emptyPeer();
        // 代表设置一个新的leader  当某个follower 接收到新的leader 发来的数据时 就会设置leaderId
        } else {
            if (this.leaderId == null || this.leaderId.isEmpty()) {
                // 开始跟随一个新的leader
                this.fsmCaller.onStartFollowing(new LeaderChangeContext(newLeaderId, this.currTerm, status));
            }
            this.leaderId = newLeaderId.copy();
        }
    }

    // in writeLock

    /**
     * 检验 是否需要降级
     * @param requestTerm  对应本次发起请求的leader 的任期
     * @param serverId
     */
    private void checkStepDown(final long requestTerm, final PeerId serverId) {
        final Status status = new Status();
        // 接收到来自更新的 leader 的数据  当之前的leader 被更换掉后 收到的新请求 任期自然是新的
        if (requestTerm > this.currTerm) {
            status.setError(RaftError.ENEWLEADER, "Raft node receives message from new leader with higher term.");
            stepDown(requestTerm, false, status);
        // 本节点是候选人时
        } else if (this.state != State.STATE_FOLLOWER) {
            status.setError(RaftError.ENEWLEADER, "Candidate receives message from new leader with the same term.");
            stepDown(requestTerm, false, status);
        // 针对任期一致 且本节点还是 follower 但是长时间没有收到leader 的心跳  也就是针对新节点或者是 某个leader上位 却没有连接到本节点
        } else if (this.leaderId.isEmpty()) {
            status.setError(RaftError.ENEWLEADER, "Follower receives message from new leader with the same term.");
            stepDown(requestTerm, false, status);
        }
        // stepDown 最后会清除 leaderId
        // save current leader 更新当前的leaderId
        if (this.leaderId == null || this.leaderId.isEmpty()) {
            resetLeaderId(serverId, status);
        }
    }

    /**
     * 当该节点 拿到了足够的票数 并升级成 leader时
     */
    private void becomeLeader() {
        Requires.requireTrue(this.state == State.STATE_CANDIDATE, "Illegal state: " + this.state);
        LOG.info("Node {} become leader of group, term={}, conf={}, oldConf={}.", getNodeId(), this.currTerm,
            this.conf.getConf(), this.conf.getOldConf());
        // cancel candidate vote timer 如果当前已经变成leader 了就不需要再启动投票定时器了
        stopVoteTimer();
        this.state = State.STATE_LEADER;
        // 将leaderId 变成自己
        this.leaderId = this.serverId.copy();
        // 重置复制机管理者的 任期 如果当前节点变成了 leader 相当于要管理一个新的复制机 (如果之前是follower 是不需要做复制动作的)
        this.replicatorGroup.resetTerm(this.currTerm);
        // 将当前集群中所有节点 添加到复制机组中
        for (final PeerId peer : this.conf.listPeers()) {
            // 自身不需要被复制
            if (peer.equals(this.serverId)) {
                continue;
            }
            LOG.debug("Node {} add replicator, term={}, peer={}.", getNodeId(), this.currTerm, peer);
            // 应该是在 stepDown 中将 复制机组重置了吧  这里向所有follower 发送探测信息(主要是告诉他们产生了新的leader)
            // 其他节点发现任期落后就会调用 stepdown 更新任期 并关闭复制机
            if (!this.replicatorGroup.addReplicator(peer)) {
                LOG.error("Fail to add replicator, peer={}.", peer);
            }
        }
        // init commit manager
        // 初始化投票箱对象  只有初始化之后才可以使用 默认情况下 lastLogIndex = 0
        // 注意 在node.init 时还不会初始化 投票箱  必须要等待某个leader 被选举出来 因为某个节点如果不是leader 即使设置pendingIndex也是没有意义的
        this.ballotBox.resetPendingIndex(this.logManager.getLastLogIndex() + 1);
        // Register _conf_ctx to reject configuration changing before the first log
        // is committed.
        // 每当调用 stepDown 时 都会重置confCtx 如果繁忙代表 出现了预期外的状况
        if (this.confCtx.isBusy()) {
            throw new IllegalStateException();
        }
        // 将当前最新的配置 更新进去 一旦当某个节点变成leader 那么整个group 以它为基准
        this.confCtx.flush(this.conf.getConf(), this.conf.getOldConf());
        // 启动定期检查自己是否应该下线 的定时任务
        this.stepDownTimer.start();
    }

    // should be in writeLock

    /**
     * 实际上就是退位 根据当前角色 比如 当前是候选人 在收到 别的节点变成leader 后 就不需要触发有关候选人的定时任务了
     * @param term
     * @param wakeupCandidate
     * @param status  让位的原因
     */
    private void stepDown(final long term, final boolean wakeupCandidate, final Status status) {
        LOG.debug("Node {} stepDown, term={}, newTerm={}, wakeupCandidate={}.", getNodeId(), this.currTerm, term,
            wakeupCandidate);
        // 如果已经失活 就没有处理的必要了
        if (!this.state.isActive()) {
            return;
        }
        // 当node 进行init 时 会调用该方法 同时node角色为follower 所以不会进入下面的分支 目的是为了调用 confCtx.reset

        // 如果当前节点是 候选人 该场景对应于 收到了更新任期的请求 那么本节点所在任期的选举已经无效了 就停止选举
        if (this.state == State.STATE_CANDIDATE) {
            stopVoteTimer();
        // 如果本节点就是 leader  多个leader 之间会发送数据都会进入这个分支 那么应该根据 term 确定哪个才是该保留的
        // 难道说哪里能够保证 当前真正的leader 不会收到其他leader 发来的请求??? 这样就对应下面无条件关闭leader了
        } else if (this.state.compareTo(State.STATE_TRANSFERRING) <= 0) {
            // 本节点不再作为leader  关闭 stepdown 定时任务 也就是定期检查 有多少节点失效 超过半数 自行降级
            stopStepDownTimer();
            // 清理了投票箱 投票箱内还残存的是用户针对本leader 提交的任务 那么 看来用户在提交任务时 要根据对应回调被触发的时候再做处理会比较好 那时才是真正的写入
            this.ballotBox.clearPendingTasks();
            // signal fsm leader stop immediately
            // 如果当前节点是 leader 那么 立即触发 stop
            if (this.state == State.STATE_LEADER) {
                onLeaderStop(status);
            }
        }
        // reset leader_id
        resetLeaderId(PeerId.emptyPeer(), status);

        // soft state in memory
        // 强制设置为 跟随者
        this.state = State.STATE_FOLLOWER;
        // 重置复制机组
        this.confCtx.reset();
        // 设置leader 更新时间   每个节点在启动后都会通过该方法设置一个初始的时间 然后根据 选举定时任务 判断是否开始选举
        updateLastLeaderTimestamp(Utils.monotonicMs());
        // 如果正在执行下载快照任务 要先进行打断 (就是 follower 从leader 拉取快照数据的动作)
        if (this.snapshotExecutor != null) {
            this.snapshotExecutor.interruptDownloadingSnapshots(term);
        }

        // meta state
        // 如果触发方法的节点 的任期更新
        if (term > this.currTerm) {
            this.currTerm = term;
            // 代表进入了下一轮那么置空votedId 作为下轮的投票节点字段
            this.votedId = PeerId.emptyPeer();
            // 重置 term 和 votedId 同时写入到文件
            this.metaStorage.setTermAndVotedFor(term, this.votedId);
        }

        // 下面做了停止复制机组的操作

        // 如果需要唤醒候选人
        if (wakeupCandidate) {
            // 关闭除目标复制机外的其他机器
            this.wakingCandidate = this.replicatorGroup.stopAllAndFindTheNextCandidate(this.conf);
            if (this.wakingCandidate != null) {
                // 主动让该节点超时 原本情况是要 从节点自己执行那个预投票对应的定时任务去发现 与leader断开连接
                // 而且这样follower 会跳过预投票阶段直接进入投票阶段 就不需要判断 是否有半数未收到心跳
                // 在通知完候选节点后 再关闭本复制机
                Replicator.sendTimeoutNowAndStop(this.wakingCandidate, this.options.getElectionTimeoutMs());
            }
        } else {
            // 只要触发该方法 复制机就会被停止
            this.replicatorGroup.stopAll();
        }
        // TODO 这个待会看
        if (this.stopTransferArg != null) {
            if (this.transferTimer != null) {
                this.transferTimer.cancel(true);
            }
            // There is at most one StopTransferTimer at the same term, it's safe to
            // mark stopTransferArg to NULL
            this.stopTransferArg = null;
        }
        // 本节点已经作为follower 了 那么开启检测心跳的定时任务
        this.electionTimer.start();
    }

    private void stopStepDownTimer() {
        if (this.stepDownTimer != null) {
            this.stepDownTimer.stop();
        }
    }

    /**
     * 当发现产生了新的 leader 时 就不需要开启投票了
     */
    private void stopVoteTimer() {
        if (this.voteTimer != null) {
            this.voteTimer.stop();
        }
    }

    /**
<<<<<<< HEAD
     * node提交任务的回调  当成功触发时  往投票箱中增加一票 一但超过半数就可以触发用户的回调
=======
     * leader 节点数据刷盘成功
>>>>>>> a010147a
     */
    class LeaderStableClosure extends LogManager.StableClosure {

        public LeaderStableClosure(final List<LogEntry> entries) {
            super(entries);
        }

<<<<<<< HEAD
=======
        // 该回调意味着 将数据写入leader 成功 这样就在投票箱中增加了一票 之后只要半数节点添加成功就能在 任务回调(用户的)中设置success
>>>>>>> a010147a
        @Override
        public void run(final Status status) {
            if (status.isOk()) {
                // firstLogIndex 对应在logManager中写入的起始下标 lastLogIndex 对应该批entry 的 长度
                NodeImpl.this.ballotBox.commitAt(this.firstLogIndex, this.firstLogIndex + this.nEntries - 1,
                    NodeImpl.this.serverId);
            } else {
                LOG.error("Node {} append [{}, {}] failed.", getNodeId(), this.firstLogIndex, this.firstLogIndex
                                                                                              + this.nEntries - 1);
            }
        }
    }

    /**
     * 执行队列中所有任务 (一般是 生产者堆积了大量未处理任务 否则都是单个任务)
     * @param tasks
     */
    private void executeApplyingTasks(final List<LogEntryAndClosure> tasks) {
        this.writeLock.lock();
        try {
            final int size = tasks.size();
            // 因为 只有leader 才允许写入事件
            if (this.state != State.STATE_LEADER) {
                final Status st = new Status();
                if (this.state != State.STATE_TRANSFERRING) {
                    st.setError(RaftError.EPERM, "Is not leader.");
                } else {
                    // 本节点刚晋升成leader 还没有通知其他节点
                    st.setError(RaftError.EBUSY, "Is transferring leadership.");
                }
                LOG.debug("Node {} can't apply, status={}.", getNodeId(), st);
                for (int i = 0; i < size; i++) {
                    // 使用指定status 触发回调函数
                    // 防止回调任务耗时过大 或者说 阻碍node本身的流程 使用额外的线程池去处理任务
                    Utils.runClosureInThread(tasks.get(i).done, st);
                }
                return;
            }
            final List<LogEntry> entries = new ArrayList<>(size);
            for (int i = 0; i < size; i++) {
                final LogEntryAndClosure task = tasks.get(i);
                // 该写入任务预想的预期 与本预期不一致
                // 默认情况下 task 的任期为-1 除非指定
                if (task.expectedTerm != -1 && task.expectedTerm != this.currTerm) {
                    LOG.debug("Node {} can't apply task whose expectedTerm={} doesn't match currTerm={}.", getNodeId(),
                        task.expectedTerm, this.currTerm);
                    if (task.done != null) {
                        final Status st = new Status(RaftError.EPERM, "expected_term=%d doesn't match current_term=%d",
                            task.expectedTerm, this.currTerm);
                        Utils.runClosureInThread(task.done, st);
                    }
                    continue;
                }
<<<<<<< HEAD
                // 投票箱对象会在 某个node 变成leader时 根据 LogManager.lastLogIndex+1 来初始化
=======
                // 开始向投票箱提交任务  也就是 只有半数(以上) 成功提交任务才返回正常提交
                // 因为集群内部可能发生变动 这里将变动前后的节点都传入了 看看它是如何应对的
                // 因为一开始pendingIndex = 0 会导致无法添加任务 并为回调对象设置错误结果

                // 注意 回调被设置到了投票箱中 也就是用户的回调必须要成功刷盘半数以上的节点才算成功
                // 也就是用户的请求是按照写入投票箱的顺序来执行的
>>>>>>> a010147a
                if (!this.ballotBox.appendPendingTask(this.conf.getConf(),
                    this.conf.isStable() ? null : this.conf.getOldConf(), task.done)) {
                    Utils.runClosureInThread(task.done, new Status(RaftError.EINTERNAL, "Fail to append task."));
                    continue;
                }
                // set task entry info before adding to list.
                // 将任务添加到entries 中
                task.entry.getId().setTerm(this.currTerm);
                task.entry.setType(EnumOutter.EntryType.ENTRY_TYPE_DATA);
                entries.add(task.entry);
            }
<<<<<<< HEAD

            // 将一组任务写入到 LogManager 中 只有在任务队列的情况下才可能是批量任务 一般情况实际上还是单个任务
=======
            // 这里传入的回调对象是在投票箱中增加票数的回调 而不是用户的回调 用户回调只有在成功刷盘半数的节点后才触发
>>>>>>> a010147a
            this.logManager.appendEntries(entries, new LeaderStableClosure(entries));
            // update conf.first
            // 处理完后尝试更新配置
            this.conf = this.logManager.checkAndSetConfiguration(this.conf);
        } finally {
            this.writeLock.unlock();
        }
    }

    /**
     * Returns the node metrics.
     *
     * @return returns metrics of current node.
     */
    @Override
    public NodeMetrics getNodeMetrics() {
        return this.metrics;
    }

    /**
     * Returns the JRaft service factory for current node.
     *@since 1.2.6
     * @return the service factory
     */
    public JRaftServiceFactory getServiceFactory() {
        return this.serviceFactory;
    }

    @Override
    public void readIndex(final byte[] requestContext, final ReadIndexClosure done) {
        if (this.shutdownLatch != null) {
            Utils.runClosureInThread(done, new Status(RaftError.ENODESHUTDOWN, "Node is shutting down."));
            throw new IllegalStateException("Node is shutting down");
        }
        Requires.requireNonNull(done, "Null closure");
        this.readOnlyService.addRequest(requestContext, done);
    }

    /**
     * ReadIndex response closure
     * @author dennis
     */
    private class ReadIndexHeartbeatResponseClosure extends RpcResponseClosureAdapter<AppendEntriesResponse> {
        final ReadIndexResponse.Builder             respBuilder;
        final RpcResponseClosure<ReadIndexResponse> closure;
        final int                                   quorum;
        final int                                   failPeersThreshold;
        int                                         ackSuccess;
        int                                         ackFailures;
        boolean                                     isDone;

        public ReadIndexHeartbeatResponseClosure(final RpcResponseClosure<ReadIndexResponse> closure,
                                                 final ReadIndexResponse.Builder rb, final int quorum,
                                                 final int peersCount) {
            super();
            this.closure = closure;
            this.respBuilder = rb;
            this.quorum = quorum;
            this.failPeersThreshold = peersCount % 2 == 0 ? (quorum - 1) : quorum;
            this.ackSuccess = 0;
            this.ackFailures = 0;
            this.isDone = false;
        }

        @Override
        public synchronized void run(final Status status) {
            if (this.isDone) {
                return;
            }
            if (status.isOk() && getResponse().getSuccess()) {
                this.ackSuccess++;
            } else {
                this.ackFailures++;
            }
            // Include leader self vote yes.
            if (this.ackSuccess + 1 >= this.quorum) {
                this.respBuilder.setSuccess(true);
                this.closure.setResponse(this.respBuilder.build());
                this.closure.run(Status.OK());
                this.isDone = true;
            } else if (this.ackFailures >= this.failPeersThreshold) {
                this.respBuilder.setSuccess(false);
                this.closure.setResponse(this.respBuilder.build());
                this.closure.run(Status.OK());
                this.isDone = true;
            }
        }
    }

    /**
     * Handle read index request.  处理readIndex 请求
     */
    @Override
    public void handleReadIndexRequest(final ReadIndexRequest request, final RpcResponseClosure<ReadIndexResponse> done) {
        final long startMs = Utils.monotonicMs();
        this.readLock.lock();
        try {
            switch (this.state) {
                case STATE_LEADER:
                    readLeader(request, ReadIndexResponse.newBuilder(), done);
                    break;
                case STATE_FOLLOWER:
                    readFollower(request, done);
                    break;
                case STATE_TRANSFERRING:
                    done.run(new Status(RaftError.EBUSY, "Is transferring leadership."));
                    break;
                default:
                    done.run(new Status(RaftError.EPERM, "Invalid state for readIndex: %s.", this.state));
                    break;
            }
        } finally {
            this.readLock.unlock();
            this.metrics.recordLatency("handle-read-index", Utils.monotonicMs() - startMs);
            this.metrics.recordSize("handle-read-index-entries", request.getEntriesCount());
        }
    }

    private int getQuorum() {
        final Configuration c = this.conf.getConf();
        if (c.isEmpty()) {
            return 0;
        }
        return c.getPeers().size() / 2 + 1;
    }

    private void readFollower(final ReadIndexRequest request, final RpcResponseClosure<ReadIndexResponse> closure) {
        if (this.leaderId == null || this.leaderId.isEmpty()) {
            closure.run(new Status(RaftError.EPERM, "No leader at term %d.", this.currTerm));
            return;
        }
        // send request to leader.
        final ReadIndexRequest newRequest = ReadIndexRequest.newBuilder() //
            .mergeFrom(request) //
            .setPeerId(this.leaderId.toString()) //
            .build();
        this.rpcService.readIndex(this.leaderId.getEndpoint(), newRequest, -1, closure);
    }

    private void readLeader(final ReadIndexRequest request, final ReadIndexResponse.Builder respBuilder,
                            final RpcResponseClosure<ReadIndexResponse> closure) {
        final int quorum = getQuorum();
        if (quorum <= 1) {
            // Only one peer, fast path.
            respBuilder.setSuccess(true) //
                .setIndex(this.ballotBox.getLastCommittedIndex());
            closure.setResponse(respBuilder.build());
            closure.run(Status.OK());
            return;
        }

        final long lastCommittedIndex = this.ballotBox.getLastCommittedIndex();
        if (this.logManager.getTerm(lastCommittedIndex) != this.currTerm) {
            // Reject read only request when this leader has not committed any log entry at its term
            closure
                .run(new Status(
                    RaftError.EAGAIN,
                    "ReadIndex request rejected because leader has not committed any log entry at its term, logIndex=%d, currTerm=%d.",
                    lastCommittedIndex, this.currTerm));
            return;
        }
        respBuilder.setIndex(lastCommittedIndex);

        if (request.getPeerId() != null) {
            // request from follower, check if the follower is in current conf.
            final PeerId peer = new PeerId();
            peer.parse(request.getServerId());
            if (!this.conf.contains(peer)) {
                closure
                    .run(new Status(RaftError.EPERM, "Peer %s is not in current configuration: {}.", peer, this.conf));
                return;
            }
        }

        ReadOnlyOption readOnlyOpt = this.raftOptions.getReadOnlyOptions();
        if (readOnlyOpt == ReadOnlyOption.ReadOnlyLeaseBased && !isLeaderLeaseValid()) {
            // If leader lease timeout, we must change option to ReadOnlySafe
            readOnlyOpt = ReadOnlyOption.ReadOnlySafe;
        }

        switch (readOnlyOpt) {
            case ReadOnlySafe:
                final List<PeerId> peers = this.conf.getConf().getPeers();
                Requires.requireTrue(peers != null && !peers.isEmpty(), "Empty peers");
                final ReadIndexHeartbeatResponseClosure heartbeatDone = new ReadIndexHeartbeatResponseClosure(closure,
                    respBuilder, quorum, peers.size());
                // Send heartbeat requests to followers
                for (final PeerId peer : peers) {
                    if (peer.equals(this.serverId)) {
                        continue;
                    }
                    this.replicatorGroup.sendHeartbeat(peer, heartbeatDone);
                }
                break;
            // 代表进一步追求性能 使用 续约机制
            // 原本 每个节点通过转发到leader 获取 readIndex 时 leader 需要向每个节点发送心跳确保自己仍是leader 而基于续约时间的策略代表
            // 每个 follower 是在一定时间内没有收到leader 的心跳自动升级为 candidator 那么 可以变相理解为每个leader 在上次发送心跳到 最短的follower检测心跳时间内
            // 自身都还会是 leader  那么就可以节省一次往其他follower 发送心跳的开销
            case ReadOnlyLeaseBased:
                // Responses to followers and local node.
                respBuilder.setSuccess(true);
                closure.setResponse(respBuilder.build());
                closure.run(Status.OK());
                break;
        }
    }

    /**
     * 一般的操作是用户封装 一个 processor 内部维护 node 引用 然后发起请求 包装成task 并提交到node 上
     * 注意node本身接受任务是单个单个处理的  在提交到caller时会封装成迭代器
     * @param task task to apply
     */
    @Override
    public void apply(final Task task) {
        // 只有调用shutdown时 shutdownLatch 会被设置  注意使用volatile 修饰确保可见性
        if (this.shutdownLatch != null) {
            Utils.runClosureInThread(task.getDone(), new Status(RaftError.ENODESHUTDOWN, "Node is shutting down."));
            throw new IllegalStateException("Node is shutting down");
        }
        Requires.requireNonNull(task, "Null task");

        // 提交的每个任务都会被封装成 LogEntry 写入到LogManager中 同时复制机 会将数据同步到其他节点
        // 在写入到 LogManager 中时 会判断当前预期写入的偏移量是否会超过 lastIndex 超过的话不会进行处理
        final LogEntry entry = new LogEntry();
        // data 是 序列化后的 kvOperation (针对hrea 模块来讲)
        entry.setData(task.getData());
        int retryTimes = 0;
        try {
            // 将 LogEntry 和 回调对象包装成一个对象
            final EventTranslator<LogEntryAndClosure> translator = (event, sequence) -> {
                // 因为 Disruptor 使用的对象并没有被回收 所以一般要配合 reset 将该对象重置 再设置必备的参数
                event.reset();
                event.done = task.getDone();
                event.entry = entry;
                event.expectedTerm = task.getExpectedTerm();
            };
            while (true) {
                // 往环形缓冲区中插入任务对象
                if (this.applyQueue.tryPublishEvent(translator)) {
                    break;
                } else {
                    retryTimes++;
                    if (retryTimes > MAX_APPLY_RETRY_TIMES) {
                        Utils.runClosureInThread(task.getDone(),
                            new Status(RaftError.EBUSY, "Node is busy, has too many tasks."));
                        LOG.warn("Node {} applyQueue is overload.", getNodeId());
                        this.metrics.recordTimes("apply-task-overload-times", 1);
                        return;
                    }
                    ThreadHelper.onSpinWait();
                }
            }

        } catch (final Exception e) {
            Utils.runClosureInThread(task.getDone(), new Status(RaftError.EPERM, "Node is down."));
        }
    }

    /**
     * 进行预投票
     * @param request   data of the pre vote
     * @return
     */
    @Override
    public Message handlePreVoteRequest(final RequestVoteRequest request) {
        boolean doUnlock = true;
        this.writeLock.lock();
        try {
            // 本节点已经停止活动
            if (!this.state.isActive()) {
                LOG.warn("Node {} is not in active state, currTerm={}.", getNodeId(), this.currTerm);
                return RpcResponseFactory.newResponse(RaftError.EINVAL, "Node %s is not in active state, state %s.",
                    getNodeId(), this.state.name());
            }
            // 解析想要成功 候选人的节点失败
            final PeerId candidateId = new PeerId();
            if (!candidateId.parse(request.getServerId())) {
                LOG.warn("Node {} received PreVoteRequest from {} serverId bad format.", getNodeId(),
                    request.getServerId());
                return RpcResponseFactory.newResponse(RaftError.EINVAL, "Parse candidateId failed: %s.",
                    request.getServerId());
            }
            boolean granted = false;
            // noinspection ConstantConditions
            do {
                // 如果在某一时刻某个follower在触发预投票时集群中存在2个leader 那么这里无法区分新旧 但是在leader向其他节点发起心跳的过程中旧的leader会自动下线 (同时leader自身的
                // 检测任务也会帮助自己下线)
                // 之前跟随旧的leader的节点又会发起预投票，这样就会与最新的leader构建连接

                // 这里发现该节点的leader 还是有效的 那么很可能打算只是发起投票的节点与leader的通信断了
                // 如果本节点就是leader 的话  isCurrentLeaderValid 会是 true leader在stepDownTimer中 (当丢失连接的follower少于半数时)会更新该值
                // 这里应该是在找未收到leader心跳的节点有多少吧 达到指定值 才能真正进入投票节点 要排除掉某个节点通信失败的情况
                if (this.leaderId != null && !this.leaderId.isEmpty() && isCurrentLeaderValid()) {
                    LOG.info(
                        "Node {} ignore PreVoteRequest from {}, term={}, currTerm={}, because the leader {}'s lease is still valid.",
                        getNodeId(), request.getServerId(), request.getTerm(), this.currTerm, this.leaderId);
                    break;
                }
                // 当发生脑裂时 比如原先时 5，2 后来变成 2，2/3，3  当2，2中的leader因为自我检测下线时follower就会进行预投票，此时如果网络恢复就会进入这条分支 那么很有可能之前3，3的leader就没有
                // 连接上该节点
                // 一个新加入到集群的节点 也可以通过这里 加入到 集群中 当新加入的节点发现没有收到leader心跳发起预投票请求 而leader接受到后自动创建与该节点的连接
                if (request.getTerm() < this.currTerm) {
                    LOG.info("Node {} ignore PreVoteRequest from {}, term={}, currTerm={}.", getNodeId(),
                        request.getServerId(), request.getTerm(), this.currTerm);
                    // A follower replicator may not be started when this node become leader, so we must check it.
                    checkReplicator(candidateId);
                    break;
                // 这里是正常情况 因为在发起预投票时follower还没有增加任期 但是在请求体中发送的任期+1 也就超过同一时期其他节点的任期
                } else if (request.getTerm() == this.currTerm + 1) {
                    // A follower replicator may not be started when this node become leader, so we must check it.
                    // check replicator state
                    // 如果本节点就是leader 那么有可能本届点竞选成功的时候创建复制机时关联到某个节点失败了 那么在这里重新创建连接
                    checkReplicator(candidateId);
                }
                doUnlock = false;
                this.writeLock.unlock();

                // 获取本节点最新的下标
                final LogId lastLogId = this.logManager.getLastLogId(true);

                doUnlock = true;
                this.writeLock.lock();
                // 如果对端的数据比这个旧 那么肯定是 它通信断了 所以不能让它变成候选人
                final LogId requestLastLogId = new LogId(request.getLastLogIndex(), request.getLastLogTerm());
                // 注意偏移量相同也允许升级 如果某个leader 刚选举出来时给所有节点创建复制机连接 而某个机器设置失败了 之后leader在没有发送任何数据就下线了
                // 然后发起预投票 那个节点还是允许成为候选人(此时所有节点偏移量相同)
                granted = requestLastLogId.compareTo(lastLogId) >= 0;

                LOG.info(
                    "Node {} received PreVoteRequest from {}, term={}, currTerm={}, granted={}, requestLastLogId={}, lastLogId={}.",
                    getNodeId(), request.getServerId(), request.getTerm(), this.currTerm, granted, requestLastLogId,
                    lastLogId);
            } while (false);

            return RequestVoteResponse.newBuilder() //
                .setTerm(this.currTerm) //  返回的是 follower 的任期
                .setGranted(granted) //
                .build();
        } finally {
            if (doUnlock) {
                this.writeLock.unlock();
            }
        }
    }

    // in read_lock
    private boolean isLeaderLeaseValid() {
        final long monotonicNowMs = Utils.monotonicMs();
        if (checkLeaderLease(monotonicNowMs)) {
            return true;
        }
        checkDeadNodes0(this.conf.getConf().getPeers(), monotonicNowMs, false, null);
        return checkLeaderLease(monotonicNowMs);
    }

    private boolean checkLeaderLease(final long monotonicNowMs) {
        return monotonicNowMs - this.lastLeaderTimestamp < this.options.getLeaderLeaseTimeoutMs();
    }

    /**
     * 判断当前 leader 能否正常工作  距离最后次收到 leader 的信息还没有超过选举的时间
     * @return
     */
    private boolean isCurrentLeaderValid() {
        return Utils.monotonicMs() - this.lastLeaderTimestamp < this.options.getElectionTimeoutMs();
    }

    /**
     * stepdown 定时任务每次都会检查本leader 管理的节点 有多少已经失效 在半数内 就会继续维持leadership
     * @param lastLeaderTimestamp
     */
    private void updateLastLeaderTimestamp(final long lastLeaderTimestamp) {
        this.lastLeaderTimestamp = lastLeaderTimestamp;
    }

    /**
     * 当本节点是leader 时检查状态
     * @param candidateId
     */
    private void checkReplicator(final PeerId candidateId) {
        if (this.state == State.STATE_LEADER) {
            this.replicatorGroup.checkReplicator(candidateId, false);
        }
    }

    /**
     * 处理拉票请求 在一个任期内 每个follower 应该只能给 一个候选人投票 这里要注意下是如何实现的
     * 在预投票阶段是不会剔除 当前还在线的leader 的 而如果进入投票阶段 也就是当前候选人比一般的数据新(或相等) 同时 半数以上与leader 断开连接 那么现在leader 就需要让位了
     * @param request   data of the vote
     * @return
     */
    @Override
    public Message handleRequestVoteRequest(final RequestVoteRequest request) {
        boolean doUnlock = true;
        this.writeLock.lock();
        try {
            if (!this.state.isActive()) {
                LOG.warn("Node {} is not in active state, currTerm={}.", getNodeId(), this.currTerm);
                return RpcResponseFactory.newResponse(RaftError.EINVAL, "Node %s is not in active state, state %s.",
                    getNodeId(), this.state.name());
            }
            final PeerId candidateId = new PeerId();
            // 如果候选人传来的信息无效 那么只能返回异常
            if (!candidateId.parse(request.getServerId())) {
                LOG.warn("Node {} received RequestVoteRequest from {} serverId bad format.", getNodeId(),
                    request.getServerId());
                return RpcResponseFactory.newResponse(RaftError.EINVAL, "Parse candidateId failed: %s.",
                    request.getServerId());
            }

            // noinspection ConstantConditions
            do {
                // check term
                // 一开始所有节点都在同一任期 最先通过预投票的节点会变成候选人 同时增加任期 这时发起投票请求他们的任期数已经加1 了
                // 在预投票节点 每个节点没有票数限制 只要有请求的节点就可以根据条件是否满足确认是否发票 而在 投票节点每个节点只能给 候选人一票
                // 收到任期相等的请求 可能就是某个候选人向另一个候选人拉票 或者 已经在本轮投过票的
                if (request.getTerm() >= this.currTerm) {
                    LOG.info("Node {} received RequestVoteRequest from {}, term={}, currTerm={}.", getNodeId(),
                        request.getServerId(), request.getTerm(), this.currTerm);
                    // increase current term, change state to follower
                    // 如果当前集群存在旧的leader 那么让位
                    if (request.getTerm() > this.currTerm) {
                        // 在这里会更新当前任期
                        stepDown(request.getTerm(), false, new Status(RaftError.EHIGHERTERMRESPONSE,
                            "Raft node receives higher term RequestVoteRequest."));
                    }

                    // 代表产生脑裂 且多数节点又进入下一轮投票
                } else {
                    // ignore older term 如果因特殊原因导致收到了 旧的任期对应的数据 忽略  同时在外层投票会失败
                    LOG.info("Node {} ignore RequestVoteRequest from {}, term={}, currTerm={}.", getNodeId(),
                        request.getServerId(), request.getTerm(), this.currTerm);
                    break;
                }
                doUnlock = false;
                this.writeLock.unlock();

                // 刻意把耗时的操作移动到锁外
                // 开始对比最新的数据了 该方法会强制刷盘数据 注意在leader 确认提交的情况就是已经有半数节点刷盘成功
                final LogId lastLogId = this.logManager.getLastLogId(true);

                doUnlock = true;
                this.writeLock.lock();
                // vote need ABA check after unlock&writeLock  再次确保 任期要相同
                if (request.getTerm() != this.currTerm) {
                    LOG.warn("Node {} raise term {} when get lastLogId.", getNodeId(), this.currTerm);
                    break;
                }

                // 这里捋一下  首先成为leader的条件是 拿到超过半数的票  而 写入成功代表着写入(刷盘成功)半数的follower 这里某个候选人 要比一半的人数据新或相同 才能拿到票
                final boolean logIsOk = new LogId(request.getLastLogIndex(), request.getLastLogTerm())
                        // 这个比较是 优先比任期
                    .compareTo(lastLogId) >= 0;

                // 通过 votedId == null 来保证一个follower 在某个任期中只能投给一个候选人
                if (logIsOk && (this.votedId == null || this.votedId.isEmpty())) {
                    stepDown(request.getTerm(), false, new Status(RaftError.EVOTEFORCANDIDATE,
                        "Raft node votes for some candidate, step down to restart election_timer."));
                    this.votedId = candidateId.copy();
                    // 将本节点的投票对象设置到元数据中
                    this.metaStorage.setVotedFor(candidateId);
                }
            } while (false);

            return RequestVoteResponse.newBuilder() //
                .setTerm(this.currTerm) //
                    // 如果votedId 已经被设置的情况 这里就会返回false 代表本轮中该节点已经投给别人了
                .setGranted(request.getTerm() == this.currTerm && candidateId.equals(this.votedId)) //
                .build();
        } finally {
            if (doUnlock) {
                this.writeLock.unlock();
            }
        }
    }

    private static class FollowerStableClosure extends LogManager.StableClosure {

        final long                          committedIndex;
        final AppendEntriesResponse.Builder responseBuilder;
        final NodeImpl                      node;
        /**
         * 包含将结果发送到client 的回调
         */
        final RpcRequestClosure             done;
        final long                          term;

        public FollowerStableClosure(final AppendEntriesRequest request,
                                     final AppendEntriesResponse.Builder responseBuilder, final NodeImpl node,
                                     final RpcRequestClosure done, final long term) {
            super(null);
            this.committedIndex = Math.min(
            // committed index is likely less than the lastLogIndex
                request.getCommittedIndex(),
                // The logs after the appended entries can not be trust, so we can't commit them even if their indexes are less than request's committed index.
                request.getPrevLogIndex() + request.getEntriesCount());
            this.responseBuilder = responseBuilder;
            this.node = node;
            this.done = done;
            this.term = term;
        }

        /**
         * 当follower 写入 logEntry 并触发回调的时候执行
         * @param status the task status. 任务结果
         */
        @Override
        public void run(final Status status) {

            if (!status.isOk()) {
                // 异常情况
                // 实际上当前回调对象是 SequenceRpcRequestClosure
                this.done.run(status);
                return;
            }

            this.node.readLock.lock();
            try {
                // 如果在触发回调的时候 leader 发生了变化
                if (this.term != this.node.currTerm) {
                    // The change of term indicates that leader has been changed during
                    // appending entries, so we can't respond ok to the old leader
                    // because we are not sure if the appended logs would be truncated
                    // by the new leader:
                    //  - If they won't be truncated and we respond failure to the old
                    //    leader, the new leader would know that they are stored in this
                    //    peer and they will be eventually committed when the new leader
                    //    found that quorum of the cluster have stored.
                    //  - If they will be truncated and we responded success to the old
                    //    leader, the old leader would possibly regard those entries as
                    //    committed (very likely in a 3-nodes cluster) and respond
                    //    success to the clients, which would break the rule that
                    //    committed entries would never be truncated.
                    // So we have to respond failure to the old leader and set the new
                    // term to make it stepped down if it didn't.
                    // 这里返回失败且 包含了 该节点认为的最新的任期
                    this.responseBuilder.setSuccess(false).setTerm(this.node.currTerm);
                    this.done.sendResponse(this.responseBuilder.build());
                    return;
                }
            } finally {
                // It's safe to release lock as we know everything is ok at this point.
                this.node.readLock.unlock();
            }

            // Don't touch node any more.
            this.responseBuilder.setSuccess(true).setTerm(this.term);

            // Ballot box is thread safe and tolerates disorder.
            // 更新最后提交的偏移量
            this.node.ballotBox.setLastCommittedIndex(this.committedIndex);

            // 通过回调对象将结果返回到client
            this.done.sendResponse(this.responseBuilder.build());
        }
    }

    /**
     * server 接收从leader 传来的logEntry请求 到最后 还是委托给了node 来实现
     * 如果leader 与某个节点的复制机创建失败了 之后受到 失败节点的预投票请求 会重新创建连接 也会发出该请求
     * @param request   data of the entries to append
     * @param done      callback  该回调内部嵌套了多层回调 包含 返回res给 client 的回调 和 client端处理res 的回调
     * @return
     */
    @Override
    public Message handleAppendEntriesRequest(final AppendEntriesRequest request, final RpcRequestClosure done) {
        boolean doUnlock = true;
        final long startMs = Utils.monotonicMs();
        this.writeLock.lock();
        // 如果 不存在data 和 entries 代表本次是心跳/探测请求
        final int entriesCount = request.getEntriesCount();
        try {
            // 如果节点已经失活了 返回无法正常处理请求的结果
            if (!this.state.isActive()) {
                LOG.warn("Node {} is not in active state, currTerm={}.", getNodeId(), this.currTerm);
                return RpcResponseFactory.newResponse(RaftError.EINVAL, "Node %s is not in active state, state %s.",
                    getNodeId(), this.state.name());
            }

            final PeerId serverId = new PeerId();

            // serverId 是 leader 的id 而 peerId 就是本node的id (本node 是follower)
            if (!serverId.parse(request.getServerId())) {
                LOG.warn("Node {} received AppendEntriesRequest from {} serverId bad format.", getNodeId(),
                    request.getServerId());
                return RpcResponseFactory.newResponse(RaftError.EINVAL, "Parse serverId failed: %s.",
                    request.getServerId());
            }

            // Check stale term  数据已经过期了  这里排除了 收到旧数据的情况
            if (request.getTerm() < this.currTerm) {
                LOG.warn("Node {} ignore stale AppendEntriesRequest from {}, term={}, currTerm={}.", getNodeId(),
                    request.getServerId(), request.getTerm(), this.currTerm);
                return AppendEntriesResponse.newBuilder() //
                    .setSuccess(false) //
                    .setTerm(this.currTerm) //
                    .build();
            }

            // Check term and state to step down  这里在检测 是否要更新本节点的角色
            // 如果当前节点的任期比较旧 会将leaderId 更改成当前节点 同时任期也会更新 那么旧的leader 就无法写入了
            // 那么 数据可能出现重复(旧的leader写入一部分数据) 此时怎么删除旧的数据???
            checkStepDown(request.getTerm(), serverId);
            // 在checkStepDown中 如果当前节点没有leader 会被设置成serverId   如果当前节点的任期比请求参数的任期小 也会设置成 serverId
            // 代表当前存在2个leader   只有当前任期 超过请求节点任期时才会进入这里
            if (!serverId.equals(this.leaderId)) {
                LOG.error("Another peer {} declares that it is the leader at term {} which was occupied by leader {}.",
                    serverId, this.currTerm, this.leaderId);
                // Increase the term by 1 and make both leaders step down to minimize the
                // loss of split brain
                // 这里更新了任期 当前leader 会无效 该节点之后会重新发起选举
                stepDown(request.getTerm() + 1, false, new Status(RaftError.ELEADERCONFLICT,
                    "More than one leader in the same term."));
                return AppendEntriesResponse.newBuilder() //
                    .setSuccess(false) //
                    .setTerm(request.getTerm() + 1) //
                    .build();
            }

            // 这里更新了最后收到心跳的时候 而每个follower 都会有一个选举的定时任务 通过检测在指定时间内没有收到leader 的心跳 尝试将自己升级成candidate
            updateLastLeaderTimestamp(Utils.monotonicMs());

            // entriesCount 是conf 的数量  data 才是LogEntry 的数量
            // 如果正在安装快照 不允许提交配置  如果本次集群复制失败了 那么怎么处理 代表提交失败了吗
            // 这里同时要求 entriesCount>0 应该是大于0才是正常的请求
            if (entriesCount > 0 && this.snapshotExecutor != null && this.snapshotExecutor.isInstallingSnapshot()) {
                LOG.warn("Node {} received AppendEntriesRequest while installing snapshot.", getNodeId());
                return RpcResponseFactory.newResponse(RaftError.EBUSY, "Node %s:%s is installing snapshot.",
                    this.groupId, this.serverId);
            }

            // 当前leader 上次刷盘的偏移量  可能有另一个leader 也尝试提交数据 同时没有在半数成功刷盘 那么就会出现这种情况
            final long prevLogIndex = request.getPrevLogIndex();
            final long prevLogTerm = request.getPrevLogTerm();
            final long localPrevLogTerm = this.logManager.getTerm(prevLogIndex);
            // 代表 这部分数据是由 旧的leader 写入的 那么这段数据应该要被覆盖  此时返回的是未刷盘的偏移量 如何处理这种情况???
            if (localPrevLogTerm != prevLogTerm) {
                final long lastLogIndex = this.logManager.getLastLogIndex();

                LOG.warn(
                    "Node {} reject term_unmatched AppendEntriesRequest from {}, term={}, prevLogIndex={}, prevLogTerm={}, localPrevLogTerm={}, lastLogIndex={}, entriesSize={}.",
                    getNodeId(), request.getServerId(), request.getTerm(), prevLogIndex, prevLogTerm, localPrevLogTerm,
                    lastLogIndex, entriesCount);

                return AppendEntriesResponse.newBuilder() //
                    .setSuccess(false) //
                    .setTerm(this.currTerm) //
                    .setLastLogIndex(lastLogIndex) //
                    .build();
            }

            // 如果配置数量是0 可能代表本次请求实际上是一次心跳 也就是 follower 的投票箱是被动开启的 当集群中确定了第一个leader 后
            // leader 往其他节点发送心跳包 设置了其他follower的lastCommittedIndex (投票箱只有在 设置了该偏移量时才能正常使用)
            if (entriesCount == 0) {
                // heartbeat
                final AppendEntriesResponse.Builder respBuilder = AppendEntriesResponse.newBuilder() //
                    .setSuccess(true) //  这里设置success 为 true了
                    .setTerm(this.currTerm) //
                    .setLastLogIndex(this.logManager.getLastLogIndex());
                doUnlock = false;
                this.writeLock.unlock();
                // see the comments at FollowerStableClosure#run()
                this.ballotBox.setLastCommittedIndex(Math.min(request.getCommittedIndex(), prevLogIndex));
                return respBuilder.build();
            }

            // Parse request  代表是一次正常的请求
            long index = prevLogIndex;
            final List<LogEntry> entries = new ArrayList<>(entriesCount);
            ByteBuffer allData = null;
            if (request.hasData()) {
                allData = request.getData().asReadOnlyByteBuffer();
            }

            final List<RaftOutter.EntryMeta> entriesList = request.getEntriesList();
            for (int i = 0; i < entriesCount; i++) {
                final RaftOutter.EntryMeta entry = entriesList.get(i);
                index++;
                if (entry.getType() != EnumOutter.EntryType.ENTRY_TYPE_UNKNOWN) {
                    // 将请求还原成 LogEntry
                    final LogEntry logEntry = new LogEntry();
                    logEntry.setId(new LogId(index, entry.getTerm()));
                    logEntry.setType(entry.getType());
                    if (entry.hasChecksum()) {
                        logEntry.setChecksum(entry.getChecksum()); // since 1.2.6
                    }
                    // 对应bytebuffer.remaining
                    final long dataLen = entry.getDataLen();
                    if (dataLen > 0) {
                        final byte[] bs = new byte[(int) dataLen];
                        assert allData != null;
                        // 将数据从bytebuffer 中 移动到 byte[]中 相当于deepcopy 了一份数据
                        allData.get(bs, 0, bs.length);
                        logEntry.setData(ByteBuffer.wrap(bs));
                    }

                    // 代表是conf 类型  将peerList 和 oldPeerList 转移到entry 中
                    if (entry.getPeersCount() > 0) {
                        if (entry.getType() != EnumOutter.EntryType.ENTRY_TYPE_CONFIGURATION) {
                            throw new IllegalStateException(
                                "Invalid log entry that contains peers but is not ENTRY_TYPE_CONFIGURATION type: "
                                        + entry.getType());
                        }

                        final List<PeerId> peers = new ArrayList<>(entry.getPeersCount());
                        for (final String peerStr : entry.getPeersList()) {
                            final PeerId peer = new PeerId();
                            peer.parse(peerStr);
                            peers.add(peer);
                        }
                        logEntry.setPeers(peers);

                        if (entry.getOldPeersCount() > 0) {
                            final List<PeerId> oldPeers = new ArrayList<>(entry.getOldPeersCount());
                            for (final String peerStr : entry.getOldPeersList()) {
                                final PeerId peer = new PeerId();
                                peer.parse(peerStr);
                                oldPeers.add(peer);
                            }
                            logEntry.setOldPeers(oldPeers);
                        }
                    } else if (entry.getType() == EnumOutter.EntryType.ENTRY_TYPE_CONFIGURATION) {
                        throw new IllegalStateException(
                            "Invalid log entry that contains zero peers but is ENTRY_TYPE_CONFIGURATION type");
                    }

                    // Validate checksum
                    // 代表校验和验证失败
                    if (this.raftOptions.isEnableLogEntryChecksum() && logEntry.isCorrupted()) {
                        long realChecksum = logEntry.checksum();
                        LOG.error(
                            "Corrupted log entry received from leader, index={}, term={}, expectedChecksum={}, realChecksum={}",
                            logEntry.getId().getIndex(), logEntry.getId().getTerm(), logEntry.getChecksum(),
                            realChecksum);
                        return RpcResponseFactory.newResponse(RaftError.EINVAL,
                            "The log entry is corrupted, index=%d, term=%d, expectedChecksum=%d, realChecksum=%d",
                            logEntry.getId().getIndex(), logEntry.getId().getTerm(), logEntry.getChecksum(),
                            realChecksum);
                    }

                    entries.add(logEntry);
                }
            }

            // 构建了特殊的回调对象
            final FollowerStableClosure closure = new FollowerStableClosure(request, AppendEntriesResponse.newBuilder()
                    // 如果上面发现leader 发生了变化 currTerm 会更新成最新的任期
                .setTerm(this.currTerm), this, done, this.currTerm);
            // 只有刷盘成功后才会触发回调  也就是 leader 提交数据 意味着在半数节点刷盘成功
            // 该方法在leader 中触发回调会修改投票箱的数据 并触发replicator 的复制机制
            this.logManager.appendEntries(entries, closure);
            // update configuration after _log_manager updated its memory status
            // 更新配置信息
            this.conf = this.logManager.checkAndSetConfiguration(this.conf);
            return null;
        } finally {
            if (doUnlock) {
                this.writeLock.unlock();
            }
            this.metrics.recordLatency("handle-append-entries", Utils.monotonicMs() - startMs);
            this.metrics.recordSize("handle-append-entries-count", entriesCount);
        }
    }

    // called when leader receive greater term in AppendEntriesResponse
    // 复制机会往其他follower 发送心跳 如果发现某个节点的任期更高 就会调用该方法
    void increaseTermTo(final long newTerm, final Status status) {
        this.writeLock.lock();
        try {
            if (newTerm < this.currTerm) {
                return;
            }
            stepDown(newTerm, false, status);
        } finally {
            this.writeLock.unlock();
        }
    }

    /**
     * Peer catch up callback
     * 追赶任期的 回调对象
     * @author boyan (boyan@alibaba-inc.com)
     *
     * 2018-Apr-11 2:10:02 PM
     */
    private static class OnCaughtUp extends CatchUpClosure {
        private final NodeImpl node;
        private final long     term;
        private final PeerId   peer;
        private final long     version;

        public OnCaughtUp(final NodeImpl node, final long term, final PeerId peer, final long version) {
            super();
            this.node = node;
            this.term = term;
            this.peer = peer;
            this.version = version;
        }

        @Override
        public void run(final Status status) {
            this.node.onCaughtUp(this.peer, this.term, this.version, status);
        }
    }

    /**
     * 追赶任期
     * @param peer
     * @param term
     * @param version
     * @param st
     */
    private void onCaughtUp(final PeerId peer, final long term, final long version, final Status st) {
        this.writeLock.lock();
        try {
            // check current_term and state to avoid ABA problem
            if (term != this.currTerm && this.state != State.STATE_LEADER) {
                // term has changed and nothing should be done, otherwise there will be
                // an ABA problem.
                return;
            }
            if (st.isOk()) {
                // Caught up successfully
                this.confCtx.onCaughtUp(version, peer, true);
                return;
            }
            // Retry if this peer is still alive
            if (st.getCode() == RaftError.ETIMEDOUT.getNumber()
                && Utils.monotonicMs() - this.replicatorGroup.getLastRpcSendTimestamp(peer) <= this.options
                    .getElectionTimeoutMs()) {
                LOG.debug("Node {} waits peer {} to catch up.", getNodeId(), peer);
                // 该回调对象是 当 本leader 发现自己已经不再是集群中最新任期时触发
                final OnCaughtUp caughtUp = new OnCaughtUp(this, term, peer, version);
                final long dueTime = Utils.nowMs() + this.options.getElectionTimeoutMs();
                if (this.replicatorGroup.waitCaughtUp(peer, this.options.getCatchupMargin(), dueTime, caughtUp)) {
                    return;
                }
                LOG.warn("Node {} waitCaughtUp failed, peer={}.", getNodeId(), peer);
            }
            LOG.warn("Node {} caughtUp failed, status={}, peer={}.", getNodeId(), st, peer);
            this.confCtx.onCaughtUp(version, peer, false);
        } finally {
            this.writeLock.unlock();
        }
    }

    /**
     * 检测已经无效的节点
     * @param conf
     * @param monotonicNowMs
     */
    private void checkDeadNodes(final Configuration conf, final long monotonicNowMs) {
        // 获取当前集群内所有的节点  当调用  addPeer时 某个节点就会添加到conf中 这样不需要等到节点触发预投票就能收到leader 的心跳
        final List<PeerId> peers = conf.listPeers();
        final Configuration deadNodes = new Configuration();
        // 检测成功直接返回  检测失败代表本leader 与半数以上的节点无法通信 那么需要对角色进行降级
        if (checkDeadNodes0(peers, monotonicNowMs, true, deadNodes)) {
            return;
        }
        LOG.warn("Node {} steps down when alive nodes don't satisfy quorum, term={}, deadNodes={}, conf={}.",
            getNodeId(), this.currTerm, deadNodes, conf);
        final Status status = new Status();
        // 设置尝试异常用于触发 stepdown
        status.setError(RaftError.ERAFTTIMEDOUT, "Majority of the group dies: %d/%d", deadNodes.size(), peers.size());
        stepDown(this.currTerm, false, status);
    }

    /**
     * 真正的检测逻辑
     * @param peers 本集群当前所有的节点
     * @param monotonicNowMs 开始检测的当前时间
     * @param checkReplicator
     * @param deadNodes 用于存放检测出来无效的节点
     * @return
     */
    private boolean checkDeadNodes0(final List<PeerId> peers, final long monotonicNowMs, final boolean checkReplicator,
                                    final Configuration deadNodes) {
        // 获取续约超时时间 如果上次收到响应结果超过这个时长 那么认为该节点已经离线
        final int leaderLeaseTimeoutMs = this.options.getLeaderLeaseTimeoutMs();
        int aliveCount = 0;
        long startLease = Long.MAX_VALUE;
        for (final PeerId peer : peers) {
            // 跳过本节点 直接增加存活数量
            if (peer.equals(this.serverId)) {
                aliveCount++;
                continue;
            }
            // 如果要通过复制机检查  首先要确保自身是leader 复制机是什么时候被清除的还没确认 能进行该项检测的必然是 leader 吧 follower节点没有检查当前集群的必要
            if (checkReplicator) {
                checkReplicator(peer);
            }
            // 获取最后一次发往该节点并收到响应的时间 (每个复制机会定期发送心跳)
            final long lastRpcSendTimestamp = this.replicatorGroup.getLastRpcSendTimestamp(peer);
            // 这里简单讲就是将 最后一次响应的时间 与当前时间做对比 只有在 续约超时时间内 才算是存活
            if (monotonicNowMs - lastRpcSendTimestamp <= leaderLeaseTimeoutMs) {
                aliveCount++;
                if (startLease > lastRpcSendTimestamp) {
                    startLease = lastRpcSendTimestamp;
                }
                continue;
            }
            // 代表长时间掉线的节点会添加到该容器中
            if (deadNodes != null) {
                deadNodes.addPeer(peer);
            }
        }
        // 存活节点数超过 半数 那么该leader 就还生效  应该是这样的 发生网络分区时 发现半数无法通信上 那么对应的半数在心跳时间内没有收到leader的req 会尝试进行选举，所以本节点就不应该作为
        // leader 了 自动变更角色  而只要有半数 还能收到请求  剩余的节点即使发起 prevote 也无法成功
        if (aliveCount >= peers.size() / 2 + 1) {
            // 作为leader 会定时 更新为自己的lastLeaderTimestamp  也就是预投票阶段 找到leader 会被leader 否决
            updateLastLeaderTimestamp(startLease);
            return true;
        }
        return false;
    }

    // in read_lock
    private List<PeerId> getAliveNodes(final List<PeerId> peers, final long monotonicNowMs) {
        final int leaderLeaseTimeoutMs = this.options.getLeaderLeaseTimeoutMs();
        final List<PeerId> alivePeers = new ArrayList<>();
        for (final PeerId peer : peers) {
            if (peer.equals(this.serverId)) {
                alivePeers.add(peer.copy());
                continue;
            }
            if (monotonicNowMs - this.replicatorGroup.getLastRpcSendTimestamp(peer) <= leaderLeaseTimeoutMs) {
                alivePeers.add(peer.copy());
            }
        }
        return alivePeers;
    }

    /**
     * 处理 stepDown 任务
     */
    private void handleStepDownTimeout() {
        this.writeLock.lock();
        try {
            // 代表非 leader 的其他状态包含安装快照等
            if (this.state.compareTo(State.STATE_TRANSFERRING) > 0) {
                LOG.debug("Node {} stop step-down timer, term={}, state={}.", getNodeId(), this.currTerm, this.state);
                return;
            }
            // 获取当前时间 纳秒为单位
            final long monotonicNowMs = Utils.monotonicMs();
            // 检测无效的节点
            checkDeadNodes(this.conf.getConf(), monotonicNowMs);
            if (!this.conf.getOldConf().isEmpty()) {
                checkDeadNodes(this.conf.getOldConf(), monotonicNowMs);
            }
        } finally {
            this.writeLock.unlock();
        }
    }

    /**
     * Configuration changed callback.
     *
     * @author boyan (boyan@alibaba-inc.com)
     *
     * 2018-Apr-11 2:53:43 PM
     */
    private class ConfigurationChangeDone implements Closure {
        private final long    term;
        private final boolean leaderStart;

        public ConfigurationChangeDone(final long term, final boolean leaderStart) {
            super();
            this.term = term;
            this.leaderStart = leaderStart;
        }

        @Override
        public void run(final Status status) {
            if (status.isOk()) {
                onConfigurationChangeDone(this.term);
                if (this.leaderStart) {
                    getOptions().getFsm().onLeaderStart(this.term);
                }
            } else {
                LOG.error("Fail to run ConfigurationChangeDone, status: {}.", status);
            }
        }
    }

    private void unsafeApplyConfiguration(final Configuration newConf, final Configuration oldConf,
                                          final boolean leaderStart) {
        Requires.requireTrue(this.confCtx.isBusy(), "ConfigurationContext is not busy");
        final LogEntry entry = new LogEntry(EnumOutter.EntryType.ENTRY_TYPE_CONFIGURATION);
        entry.setId(new LogId(0, this.currTerm));
        entry.setPeers(newConf.listPeers());
        if (oldConf != null) {
            entry.setOldPeers(oldConf.listPeers());
        }
        final ConfigurationChangeDone configurationChangeDone = new ConfigurationChangeDone(this.currTerm, leaderStart);
        // Use the new_conf to deal the quorum of this very log
        if (!this.ballotBox.appendPendingTask(newConf, oldConf, configurationChangeDone)) {
            Utils.runClosureInThread(configurationChangeDone, new Status(RaftError.EINTERNAL, "Fail to append task."));
            return;
        }
        final List<LogEntry> entries = new ArrayList<>();
        entries.add(entry);
        this.logManager.appendEntries(entries, new LeaderStableClosure(entries));
        this.conf = this.logManager.checkAndSetConfiguration(this.conf);
    }

    private void unsafeRegisterConfChange(final Configuration oldConf, final Configuration newConf, final Closure done) {
        if (this.state != State.STATE_LEADER) {
            LOG.warn("Node {} refused configuration changing as the state={}.", getNodeId(), this.state);
            if (done != null) {
                final Status status = new Status();
                if (this.state == State.STATE_TRANSFERRING) {
                    status.setError(RaftError.EBUSY, "Is transferring leadership.");
                } else {
                    status.setError(RaftError.EPERM, "Not leader");
                }
                Utils.runClosureInThread(done, status);
            }
            return;
        }
        // check concurrent conf change
        if (this.confCtx.isBusy()) {
            LOG.warn("Node {} refused configuration concurrent changing.", getNodeId());
            if (done != null) {
                Utils.runClosureInThread(done, new Status(RaftError.EBUSY, "Doing another configuration change."));
            }
            return;
        }
        // Return immediately when the new peers equals to current configuration
        if (this.conf.getConf().equals(newConf)) {
            Utils.runClosureInThread(done);
            return;
        }
        this.confCtx.start(oldConf, newConf, done);
    }

    /**
     * 当caller终止时触发
     */
    private void afterShutdown() {
        List<Closure> savedDoneList = null;
        this.writeLock.lock();
        try {
            // 代表终止时仍要继续执行的任务
            if (!this.shutdownContinuations.isEmpty()) {
                savedDoneList = new ArrayList<>(this.shutdownContinuations);
            }
            if (this.logStorage != null) {
                this.logStorage.shutdown();
            }
            this.state = State.STATE_SHUTDOWN;
        } finally {
            this.writeLock.unlock();
        }
        if (savedDoneList != null) {
            for (final Closure closure : savedDoneList) {
                // 设置 state.ok 去触发回调
                Utils.runClosureInThread(closure);
            }
        }
    }

    @Override
    public NodeOptions getOptions() {
        return this.options;
    }

    public TimerManager getTimerManager() {
        return this.timerManager;
    }

    @Override
    public RaftOptions getRaftOptions() {
        return this.raftOptions;
    }

    @OnlyForTest
    long getCurrentTerm() {
        this.readLock.lock();
        try {
            return this.currTerm;
        } finally {
            this.readLock.unlock();
        }
    }

    @OnlyForTest
    ConfigurationEntry getConf() {
        this.readLock.lock();
        try {
            return this.conf;
        } finally {
            this.readLock.unlock();
        }
    }

    @Override
    public void shutdown() {
        shutdown(null);
    }

    public void onConfigurationChangeDone(final long term) {
        this.writeLock.lock();
        try {
            if (term != this.currTerm || this.state.compareTo(State.STATE_TRANSFERRING) > 0) {
                LOG.warn("Node {} process onConfigurationChangeDone at term {} while state={}, currTerm={}.",
                    getNodeId(), term, this.state, this.currTerm);
                return;
            }
            this.confCtx.nextStage();
        } finally {
            this.writeLock.unlock();
        }
    }

    /**
     * 获取当前 推举为leader  的节点的 peerId
     * @return
     */
    @Override
    public PeerId getLeaderId() {
        this.readLock.lock();
        try {
            return this.leaderId.isEmpty() ? null : this.leaderId;
        } finally {
            this.readLock.unlock();
        }
    }

    @Override
    public String getGroupId() {
        return this.groupId;
    }

    public PeerId getServerId() {
        return this.serverId;
    }

    @Override
    public NodeId getNodeId() {
        if (this.nodeId == null) {
            this.nodeId = new NodeId(this.groupId, this.serverId);
        }
        return this.nodeId;
    }

    public RaftClientService getRpcService() {
        return this.rpcService;
    }

    public void onError(final RaftException error) {
        LOG.warn("Node {} got error: {}.", getNodeId(), error);
        if (this.fsmCaller != null) {
            // onError of fsmCaller is guaranteed to be executed once.
            this.fsmCaller.onError(error);
        }
        this.writeLock.lock();
        try {
            // If it is leader, need to wake up a new one;
            // If it is follower, also step down to call on_stop_following.
            if (this.state.compareTo(State.STATE_FOLLOWER) <= 0) {
                stepDown(this.currTerm, this.state == State.STATE_LEADER, new Status(RaftError.EBADNODE,
                    "Raft node(leader or candidate) is in error."));
            }
            if (this.state.compareTo(State.STATE_ERROR) < 0) {
                this.state = State.STATE_ERROR;
            }
        } finally {
            this.writeLock.unlock();
        }
    }

    /**
     * 处理本次有关投票请求的响应结果
     * @param peerId
     * @param term
     * @param response
     */
    public void handleRequestVoteResponse(final PeerId peerId, final long term, final RequestVoteResponse response) {
        this.writeLock.lock();
        try {
            // 如果当前不是候选人 那么不应该处理本次请求
            if (this.state != State.STATE_CANDIDATE) {
                LOG.warn("Node {} received invalid RequestVoteResponse from {}, state not in STATE_CANDIDATE but {}.",
                    getNodeId(), peerId, this.state);
                return;
            }
            // check stale term
            // 如果返回的任期发生了变化 本次投票已经不作数了
            if (term != this.currTerm) {
                LOG.warn("Node {} received stale RequestVoteResponse from {}, term={}, currTerm={}.", getNodeId(),
                    peerId, term, this.currTerm);
                return;
            }
            // check response term
            // 代表对端的任期更高 将本节点角色修改(降级)  也就是出现网络分区 分离的节点占多数 又诞生了一个新的候选人 这里(投票时是允许发到其他候选人上的 只不过不给票) 这样那片节点的任期就普遍比
            // 这批的高
            if (response.getTerm() > this.currTerm) {
                LOG.warn("Node {} received invalid RequestVoteResponse from {}, term={}, expect={}.", getNodeId(),
                    peerId, response.getTerm(), this.currTerm);
                stepDown(response.getTerm(), false, new Status(RaftError.EHIGHERTERMRESPONSE,
                    "Raft node receives higher term request_vote_response."));
                return;
            }
            // check granted quorum? 是否成功获得选票
            if (response.getGranted()) {
                this.voteCtx.grant(peerId);
                if (this.voteCtx.isGranted()) {
                    becomeLeader();
                }
            }
        } finally {
            this.writeLock.unlock();
        }
    }

    /**
     * 拉票的请求回调
     */
    private class OnRequestVoteRpcDone extends RpcResponseClosureAdapter<RequestVoteResponse> {

        final long         startMs;
        final PeerId       peer;
        final long         term;
        final NodeImpl     node;
        /**
         * 内部维护了本次拉票的请求信息
         */
        RequestVoteRequest request;

        /**
         *
         * @param peer  对端信息
         * @param term  当前新的任期
         * @param node
         */
        public OnRequestVoteRpcDone(final PeerId peer, final long term, final NodeImpl node) {
            super();
            this.startMs = Utils.monotonicMs();
            this.peer = peer;
            this.term = term;
            this.node = node;
        }

        @Override
        public void run(final Status status) {
            NodeImpl.this.metrics.recordLatency("request-vote", Utils.monotonicMs() - this.startMs);
            if (!status.isOk()) {
                LOG.warn("Node {} RequestVote to {} error: {}.", this.node.getNodeId(), this.peer, status);
            } else {
                // 代表本次请求成功 开始处理拉票成功的情况 应该就是修改 ballot
                this.node.handleRequestVoteResponse(this.peer, this.term, getResponse());
            }
        }
    }

    /**
     * 处理预投票请求
     * @param peerId
     * @param term
     * @param response
     */
    public void handlePreVoteResponse(final PeerId peerId, final long term, final RequestVoteResponse response) {
        boolean doUnlock = true;
        this.writeLock.lock();
        try {
            // 确保当前角色是 follower 因为可能响应结果 滞后返回 那么角色已经变了就没有处理的必要了
            if (this.state != State.STATE_FOLLOWER) {
                LOG.warn("Node {} received invalid PreVoteResponse from {}, state not in STATE_FOLLOWER but {}.",
                    getNodeId(), peerId, this.state);
                return;
            }
            // 发出该请求的任期与现在一致才有意义
            if (term != this.currTerm) {
                LOG.warn("Node {} received invalid PreVoteResponse from {}, term={}, currTerm={}.", getNodeId(),
                    peerId, term, this.currTerm);
                return;
            }
            // 代表对端已经进入下一轮选举了   可能发生了脑裂 后来恢复的时候 2边节点任期已经不同了 这时要做同步
            if (response.getTerm() > this.currTerm) {
                LOG.warn("Node {} received invalid PreVoteResponse from {}, term {}, expect={}.", getNodeId(), peerId,
                    response.getTerm(), this.currTerm);
                // 这里同步任期 关闭复制机
                stepDown(response.getTerm(), false, new Status(RaftError.EHIGHERTERMRESPONSE,
                    "Raft node receives higher term pre_vote_response."));
                return;
            }
            LOG.info("Node {} received PreVoteResponse from {}, term={}, granted={}.", getNodeId(), peerId,
                response.getTerm(), response.getGranted());
            // check granted quorum?
            // 只有当某个节点 往其他节点发送预投票请求 并且得到的回应是 有半数都没有按时收到leader 心跳 本次预投票才算成功
            // 然后成功的几个节点会将自己变成候选人  如果小于半数很可能只是 该节点自己与leader 通信断了 当真正的leader 收到预投票请求
            // 后会通过复制机对该节点进行重连
            if (response.getGranted()) {
                this.prevVoteCtx.grant(peerId);
                if (this.prevVoteCtx.isGranted()) {
                    doUnlock = false;
                    electSelf();
                }
            }
        } finally {
            if (doUnlock) {
                this.writeLock.unlock();
            }
        }
    }

    private class OnPreVoteRpcDone extends RpcResponseClosureAdapter<RequestVoteResponse> {

        final long         startMs;
        /**
         * 对端节点
         */
        final PeerId       peer;
        /**
         * 存放发送本次 预投票请求时的任期
         */
        final long         term;
        /**
         * 本次请求对象 内部的任期是  term+1
         */
        RequestVoteRequest request;

        public OnPreVoteRpcDone(final PeerId peer, final long term) {
            super();
            this.startMs = Utils.monotonicMs();
            this.peer = peer;
            this.term = term;
        }

        @Override
        public void run(final Status status) {
            NodeImpl.this.metrics.recordLatency("pre-vote", Utils.monotonicMs() - this.startMs);
            if (!status.isOk()) {
                LOG.warn("Node {} PreVote to {} error: {}.", getNodeId(), this.peer, status);
            } else {
                // 处理响应结果
                handlePreVoteResponse(this.peer, this.term, getResponse());
            }
        }
    }

    /**
     * 预投票  in writeLock
     * 当某个follower在超过检测时间 还没有收到leader 的新数据时触发  因为单节点没收到 leader 心跳不一定就是leader宕机了 需要超过半数确认没收到消息
     * 也就是最先超时的节点并不会变成候选节点
     */
    private void preVote() {
        long oldTerm;
        try {
            LOG.info("Node {} term {} start preVote.", getNodeId(), this.currTerm);
            // 如果正巧在安装快照 先不进行投票  实际上即使投票了 因为数据不够新很有可能获取不到足够的票数导致失败
            if (this.snapshotExecutor != null && this.snapshotExecutor.isInstallingSnapshot()) {
                LOG.warn(
                    "Node {} term {} doesn't do preVote when installing snapshot as the configuration may be out of date.",
                    getNodeId());
                return;
            }
            // 如果该节点不属于新的配置中 也就是该节点从集群中被剔除了 不具备投票的条件  这里针对的是conf 发生变化
            if (!this.conf.contains(this.serverId)) {
                LOG.warn("Node {} can't do preVote as it is not in conf <{}>.", getNodeId(), this.conf);
                return;
            }
            // 记录当前的任期
            oldTerm = this.currTerm;
        } finally {
            this.writeLock.unlock();
        }

        // flush 代表本次要将之前未刷盘的数据全部刷盘 且返回最后一个刷盘成功的数据的 LogId
        // 如果leader未写入半数(未提交) 时发生了宕机 那么 follower可能就会包含实际上leader未成功提交的数据  不过在raft论文中提到了这点(也就是这种情况是符合raft 的)
        // 如果这个携带新数据的 follower 最后变成了leader 那么 这些之前未提交的数据会写入到follower 吗 又是从哪里开始写入???
        final LogId lastLogId = this.logManager.getLastLogId(true);

        boolean doUnlock = true;
        this.writeLock.lock();
        try {
            // pre_vote need defense ABA after unlock&writeLock
            // 在等待刷盘的时候 已经收到了其他节点发起的投票请求 (当节点从follower 变成候选人时 会更新预投票阶段接触到的所有节点的任期)
            // 此时就没有必要选举自身了
            // 这样减少了滞后的节点 变成候选人的可能性
            if (oldTerm != this.currTerm) {
                LOG.warn("Node {} raise term {} when get lastLogId.", getNodeId(), this.currTerm);
                return;
            }
            // 初始化一个投票上下文
            this.prevVoteCtx.init(this.conf.getConf(), this.conf.isStable() ? null : this.conf.getOldConf());
            // 获取所有节点 (包含所有新老节点 无论新老配置 只要某组满足条件 就认为本次预投票通过)
            for (final PeerId peer : this.conf.listPeers()) {
                // 跳过本节点
                if (peer.equals(this.serverId)) {
                    continue;
                }
                // 尝试连接到对应节点
                if (!this.rpcService.connect(peer.getEndpoint())) {
                    LOG.warn("Node {} channel init failed, address={}.", getNodeId(), peer.getEndpoint());
                    continue;
                }
                // 本次请求会触发预投票的回调
                final OnPreVoteRpcDone done = new OnPreVoteRpcDone(peer, this.currTerm);
                done.request = RequestVoteRequest.newBuilder() //
                    .setPreVote(true) // it's a pre-vote request.
                    .setGroupId(this.groupId) //
                    .setServerId(this.serverId.toString()) //
                    .setPeerId(peer.toString()) // 代表其他follower的信息
                    .setTerm(this.currTerm + 1) // next term 注意这里选择的任期 是 下一次的
                        // 记录当前最新写入的位置 用来判断数据新旧 这样才能决定是否要拒绝本次预投票请求   (也就是预投票阶段其他节点不仅需要与leader 断开连接 且数据必须比半数要新)
                        // 实际上比半数新这个环节 就是确保 当前follower 的数据都是提交成功的 试想如果在与leader断开连接后 强制刷盘了leader 未提交的数据 那么 能够比半数新
                        // 也就是leader 本身也能写入成功 而如果最后leader写入的是某个本身就无法写入成功的数据 比如发生了脑裂 任期还是旧的 那么在prevote阶段 还是被半数节点否决 无法
                        // 变成候选人
                    .setLastLogIndex(lastLogId.getIndex()) //
                    .setLastLogTerm(lastLogId.getTerm()) //
                    .build();
                this.rpcService.preVote(peer.getEndpoint(), done.request, done);
            }
            // 这里预投票成功是 将自己设置为候选人 而在 选举阶段投票成功是将自己设置成leader
            this.prevVoteCtx.grant(this.serverId);
            if (this.prevVoteCtx.isGranted()) {
                doUnlock = false;
                electSelf();
            }
        } finally {
            if (doUnlock) {
                this.writeLock.unlock();
            }
        }
    }

    /**
     * 处理投票的定时任务   如果在集群中出现了某个 leader 那么该定时器将停止工作
     * 该任务应该是定期发现自己是 候选人 并在投票给自己后向集群中拉票
     * 这个动作不应该放在 当节点长时间没有收到leader 的心跳后 变成候选人并立即触发吗 而是开一个定时任务 那如果定时任务过久 会出现问题吧
     * 比如本有一个节点会最先变成候选人 但是在等待 投票的过程 中又额外产生了几个候选人
     */
    private void handleVoteTimeout() {
        this.writeLock.lock();
        // 如果当前自身是候选人 投自己
        if (this.state == State.STATE_CANDIDATE) {
            LOG.debug("Node {} term {} retry elect.", getNodeId(), this.currTerm);
            electSelf();
        } else {
            this.writeLock.unlock();
        }
    }

    @Override
    public boolean isLeader() {
        this.readLock.lock();
        try {
            return this.state == State.STATE_LEADER;
        } finally {
            this.readLock.unlock();
        }
    }

    /**
     * 停止该节点的工作
     * @param done callback
     */
    @Override
    public void shutdown(final Closure done) {
        List<RepeatedTimer> timers = null;
        this.writeLock.lock();
        try {
            LOG.info("Node {} shutdown, currTerm={} state={}.", getNodeId(), this.currTerm, this.state);
            if (this.state.compareTo(State.STATE_SHUTTING) < 0) {
                // 将本节点从 nodeManager 中移除
                NodeManager.getInstance().remove(this);
                // If it is leader, set the wakeup_a_candidate with true;
                // If it is follower, call on_stop_following in step_down
                if (this.state.compareTo(State.STATE_FOLLOWER) <= 0) {
                    stepDown(this.currTerm, this.state == State.STATE_LEADER,
                            new Status(RaftError.ESHUTDOWN, "Raft node is going to quit."));
                }
                this.state = State.STATE_SHUTTING;
                // Stop all timers
                timers = stopAllTimers();
                if (this.readOnlyService != null) {
                    this.readOnlyService.shutdown();
                }
                if (this.logManager != null) {
                    this.logManager.shutdown();
                }
                if (this.metaStorage != null) {
                    this.metaStorage.shutdown();
                }
                if (this.snapshotExecutor != null) {
                    this.snapshotExecutor.shutdown();
                }
                if (this.wakingCandidate != null) {
                    Replicator.stop(this.wakingCandidate);
                }
                if (this.fsmCaller != null) {
                    this.fsmCaller.shutdown();
                }
                if (this.rpcService != null) {
                    this.rpcService.shutdown();
                }
                // 如果发现了 环形缓冲区还存在 这里添加一个携带闭锁的event 对象 使得node 可以阻塞直到全部任务被处理完
                // 如果不使用闭锁 无法预测 ringBuffer 中的任务什么时候被处理完
                if (this.applyQueue != null) {
                    Utils.runInThread(() -> {
                        // 该对象与 event 持有同一个 闭锁 这样只有在处理事件后 闭锁才会被释放 那么调用 join的线程就会被唤醒
                        this.shutdownLatch = new CountDownLatch(1);
                        this.applyQueue.publishEvent((event, sequence) -> event.shutdownLatch = this.shutdownLatch);
                    });
                } else {
                    final int num = GLOBAL_NUM_NODES.decrementAndGet();
                    LOG.info("The number of active nodes decrement to {}.", num);
                }
                if (this.timerManager != null) {
                    this.timerManager.shutdown();
                }
            }

            if (this.state != State.STATE_SHUTDOWN) {
                if (done != null) {
                    this.shutdownContinuations.add(done);
                }
                return;
            }

            // This node is down, it's ok to invoke done right now. Don't invoke this
            // in place to avoid the dead writeLock issue when done.Run() is going to acquire
            // a writeLock which is already held by the caller
            if (done != null) {
                Utils.runClosureInThread(done);
            }
        } finally {
            this.writeLock.unlock();

            // Destroy all timers out of lock
            if (timers != null) {
                destroyAllTimers(timers);
            }
        }
    }

    // Should in lock
    private List<RepeatedTimer> stopAllTimers() {
        final List<RepeatedTimer> timers = new ArrayList<>();
        if (this.electionTimer != null) {
            this.electionTimer.stop();
            timers.add(this.electionTimer);
        }
        if (this.voteTimer != null) {
            this.voteTimer.stop();
            timers.add(this.voteTimer);
        }
        if (this.stepDownTimer != null) {
            this.stepDownTimer.stop();
            timers.add(this.stepDownTimer);
        }
        if (this.snapshotTimer != null) {
            this.snapshotTimer.stop();
            timers.add(this.snapshotTimer);
        }
        return timers;
    }

    private void destroyAllTimers(final List<RepeatedTimer> timers) {
        for (final RepeatedTimer timer : timers) {
            timer.destroy();
        }
    }

    /**
     * 阻塞等待shutdown 结束
     * @throws InterruptedException
     */
    @Override
    public synchronized void join() throws InterruptedException {
        if (this.shutdownLatch != null) {
            if (this.readOnlyService != null) {
                this.readOnlyService.join();
            }
            if (this.fsmCaller != null) {
                this.fsmCaller.join();
            }
            if (this.logManager != null) {
                this.logManager.join();
            }
            if (this.snapshotExecutor != null) {
                this.snapshotExecutor.join();
            }
            if (this.wakingCandidate != null) {
                Replicator.join(this.wakingCandidate);
            }
            this.shutdownLatch.await();
            this.applyDisruptor.shutdown();
            this.shutdownLatch = null;
        }
    }

    private static class StopTransferArg {
        final NodeImpl node;
        final long     term;
        final PeerId   peer;

        public StopTransferArg(final NodeImpl node, final long term, final PeerId peer) {
            super();
            this.node = node;
            this.term = term;
            this.peer = peer;
        }
    }

    private void handleTransferTimeout(final long term, final PeerId peer) {
        LOG.info("Node {} failed to transfer leadership to peer {}, reached timeout.", getNodeId(), peer);
        this.writeLock.lock();
        try {
            if (term == this.currTerm) {
                this.replicatorGroup.stopTransferLeadership(peer);
                if (this.state == State.STATE_TRANSFERRING) {
                    this.fsmCaller.onLeaderStart(term);
                    this.state = State.STATE_LEADER;
                    this.stopTransferArg = null;
                }
            }
        } finally {
            this.writeLock.unlock();
        }
    }

    private void onTransferTimeout(final StopTransferArg arg) {
        arg.node.handleTransferTimeout(arg.term, arg.peer);
    }

    /**
     * Retrieve current configuration this node seen so far. It's not a reliable way to
     * retrieve cluster peers info, you should use {@link #listPeers()} instead.
     *
     * @return current configuration.
     *
     * @since 1.0.3
     */
    public Configuration getCurrentConf() {
        this.readLock.lock();
        try {
            if (this.conf != null && this.conf.getConf() != null) {
                return this.conf.getConf().copy();
            }
            return null;
        } finally {
            this.readLock.unlock();
        }
    }

    @Override
    public List<PeerId> listPeers() {
        this.readLock.lock();
        try {
            if (this.state != State.STATE_LEADER) {
                throw new IllegalStateException("Not leader");
            }
            return this.conf.getConf().listPeers();
        } finally {
            this.readLock.unlock();
        }
    }

    @Override
    public List<PeerId> listAlivePeers() {
        this.readLock.lock();
        try {
            if (this.state != State.STATE_LEADER) {
                throw new IllegalStateException("Not leader");
            }
            return getAliveNodes(this.conf.getConf().getPeers(), Utils.monotonicMs());
        } finally {
            this.readLock.unlock();
        }
    }

    /**
     * 为该group 增加一个新的节点
     * @param peer peer to add
     * @param done callback
     */
    @Override
    public void addPeer(final PeerId peer, final Closure done) {
        Requires.requireNonNull(peer, "Null peer");
        this.writeLock.lock();
        try {
            Requires.requireTrue(!this.conf.getConf().contains(peer), "Peer already exists in current configuration");

            final Configuration newConf = new Configuration(this.conf.getConf());
            newConf.addPeer(peer);
            unsafeRegisterConfChange(this.conf.getConf(), newConf, done);
        } finally {
            this.writeLock.unlock();
        }
    }

    @Override
    public void removePeer(final PeerId peer, final Closure done) {
        Requires.requireNonNull(peer, "Null peer");
        this.writeLock.lock();
        try {
            Requires.requireTrue(this.conf.getConf().contains(peer), "Peer not found in current configuration");

            final Configuration newConf = new Configuration(this.conf.getConf());
            newConf.removePeer(peer);
            unsafeRegisterConfChange(this.conf.getConf(), newConf, done);
        } finally {
            this.writeLock.unlock();
        }
    }

    @Override
    public void changePeers(final Configuration newPeers, final Closure done) {
        Requires.requireNonNull(newPeers, "Null new peers");
        Requires.requireTrue(!newPeers.isEmpty(), "Empty new peers");
        this.writeLock.lock();
        try {
            LOG.info("Node {} change peers from {} to {}.", getNodeId(), this.conf.getConf(), newPeers);
            unsafeRegisterConfChange(this.conf.getConf(), newPeers, done);
        } finally {
            this.writeLock.unlock();
        }
    }

    @Override
    public Status resetPeers(final Configuration newPeers) {
        Requires.requireNonNull(newPeers, "Null new peers");
        Requires.requireTrue(!newPeers.isEmpty(), "Empty new peers");
        this.writeLock.lock();
        try {
            if (newPeers.isEmpty()) {
                LOG.warn("Node {} set empty peers.", getNodeId());
                return new Status(RaftError.EINVAL, "newPeers is empty");
            }
            if (!this.state.isActive()) {
                LOG.warn("Node {} is in state {}, can't set peers.", getNodeId(), this.state);
                return new Status(RaftError.EPERM, "Bad state: %s", this.state);
            }
            // bootstrap?
            if (this.conf.getConf().isEmpty()) {
                LOG.info("Node {} set peers to {} from empty.", getNodeId(), newPeers);
                this.conf.setConf(newPeers);
                stepDown(this.currTerm + 1, false, new Status(RaftError.ESETPEER, "Set peer from empty configuration"));
                return Status.OK();
            }
            if (this.state == State.STATE_LEADER && this.confCtx.isBusy()) {
                LOG.warn("Node {} set peers need wait current conf changing.", getNodeId());
                return new Status(RaftError.EBUSY, "Changing to another configuration");
            }
            // check equal, maybe retry direct return
            if (this.conf.getConf().equals(newPeers)) {
                return Status.OK();
            }
            final Configuration newConf = new Configuration(newPeers);
            LOG.info("Node {} set peers from {} to {}.", getNodeId(), this.conf.getConf(), newPeers);
            this.conf.setConf(newConf);
            this.conf.getOldConf().reset();
            stepDown(this.currTerm + 1, false, new Status(RaftError.ESETPEER, "Raft node set peer normally"));
            return Status.OK();
        } finally {
            this.writeLock.unlock();
        }
    }

    /**
     * 主动生成一次快照 并将结果通知到 closure   如果用户没有主动去创建快照 那么就会通过后台任务来生成快照
     * @param done callback
     */
    @Override
    public void snapshot(final Closure done) {
        doSnapshot(done);
    }

    /**
     * 每个一段时间为当前数据生成快照
     * @param done
     */
    private void doSnapshot(final Closure done) {
        // 首选确保快照选项被开启
        if (this.snapshotExecutor != null) {
            this.snapshotExecutor.doSnapshot(done);
        } else {
            if (done != null) {
                final Status status = new Status(RaftError.EINVAL, "Snapshot is not supported");
                Utils.runClosureInThread(done, status);
            }
        }
    }

    @Override
    public void resetElectionTimeoutMs(final int electionTimeoutMs) {
        Requires.requireTrue(electionTimeoutMs > 0, "Invalid electionTimeoutMs");
        this.writeLock.lock();
        try {
            this.options.setElectionTimeoutMs(electionTimeoutMs);
            this.replicatorGroup.resetHeartbeatInterval(heartbeatTimeout(this.options.getElectionTimeoutMs()));
            this.replicatorGroup.resetElectionTimeoutInterval(electionTimeoutMs);
            LOG.info("Node {} reset electionTimeout, currTimer {} state {} new electionTimeout {}.", getNodeId(),
                this.currTerm, this.state, electionTimeoutMs);
            this.electionTimer.reset(electionTimeoutMs);
        } finally {
            this.writeLock.unlock();
        }
    }

    @Override
    public Status transferLeadershipTo(final PeerId peer) {
        Requires.requireNonNull(peer, "Null peer");
        this.writeLock.lock();
        try {
            if (this.state != State.STATE_LEADER) {
                LOG.warn("Node {} can't transfer leadership to peer {} as it is in state {}.", getNodeId(), peer,
                    this.state);
                return new Status(this.state == State.STATE_TRANSFERRING ? RaftError.EBUSY : RaftError.EPERM,
                        "Not a leader");
            }
            if (this.confCtx.isBusy()) {
                // It's very messy to deal with the case when the |peer| received
                // TimeoutNowRequest and increase the term while somehow another leader
                // which was not replicated with the newest configuration has been
                // elected. If no add_peer with this very |peer| is to be invoked ever
                // after nor this peer is to be killed, this peer will spin in the voting
                // procedure and make the each new leader stepped down when the peer
                // reached vote timeout and it starts to vote (because it will increase
                // the term of the group)
                // To make things simple, refuse the operation and force users to
                // invoke transfer_leadership_to after configuration changing is
                // completed so that the peer's configuration is up-to-date when it
                // receives the TimeOutNowRequest.
                LOG.warn(
                    "Node {} refused to transfer leadership to peer {} when the leader is changing the configuration.",
                    getNodeId(), peer);
                return new Status(RaftError.EBUSY, "Changing the configuration");
            }

            PeerId peerId = peer.copy();
            // if peer_id is ANY_PEER(0.0.0.0:0:0), the peer with the largest
            // last_log_id will be selected.
            if (peerId.equals(PeerId.ANY_PEER)) {
                LOG.info("Node {} starts to transfer leadership to any peer.", getNodeId());
                if ((peerId = this.replicatorGroup.findTheNextCandidate(this.conf)) == null) {
                    return new Status(-1, "Candidate not found for any peer");
                }
            }
            if (peerId.equals(this.serverId)) {
                LOG.info("Node {} transferred leadership to self.", this.serverId);
                return Status.OK();
            }
            if (!this.conf.contains(peerId)) {
                LOG.info("Node {} refused to transfer leadership to peer {} as it is not in {}.", getNodeId(), peer,
                    this.conf);
                return new Status(RaftError.EINVAL, "Not in current configuration");
            }

            final long lastLogIndex = this.logManager.getLastLogIndex();
            if (!this.replicatorGroup.transferLeadershipTo(peerId, lastLogIndex)) {
                LOG.warn("No such peer {}.", peer);
                return new Status(RaftError.EINVAL, "No such peer %s", peer);
            }
            this.state = State.STATE_TRANSFERRING;
            final Status status = new Status(RaftError.ETRANSFERLEADERSHIP,
                "Raft leader is transferring leadership to %s", peerId);
            onLeaderStop(status);
            LOG.info("Node {} starts to transfer leadership to peer {}.", getNodeId(), peer);
            final StopTransferArg stopArg = new StopTransferArg(this, this.currTerm, peerId);
            this.stopTransferArg = stopArg;
            this.transferTimer = this.timerManager.schedule(() -> onTransferTimeout(stopArg),
                this.options.getElectionTimeoutMs(), TimeUnit.MILLISECONDS);

        } finally {
            this.writeLock.unlock();
        }
        return Status.OK();
    }

    private void onLeaderStop(final Status status) {
        this.replicatorGroup.clearFailureReplicators();
        this.fsmCaller.onLeaderStop(status);
    }

    /**
     * 从节点处理 立即超时请求
     * @param request   data of the timeout now request
     * @param done      callback
     * @return
     */
    @Override
    public Message handleTimeoutNowRequest(final TimeoutNowRequest request, final RpcRequestClosure done) {
        boolean doUnlock = true;
        this.writeLock.lock();
        try {
            if (request.getTerm() != this.currTerm) {
                final long savedCurrTerm = this.currTerm;
                // 如果请求的任期更新 很有可能该节点是滞后了
                if (request.getTerm() > this.currTerm) {
                    // 这里主要是 清除leaderId 更新本次term
                    stepDown(request.getTerm(), false, new Status(RaftError.EHIGHERTERMREQUEST,
                        "Raft node receives higher term request"));
                }
                LOG.info("Node {} received TimeoutNowRequest from {} while currTerm={} didn't match requestTerm={}.",
                    getNodeId(), request.getPeerId(), savedCurrTerm, request.getTerm());
                return TimeoutNowResponse.newBuilder() //
                    .setTerm(this.currTerm) // 返回的任期是已经更新过的
                    .setSuccess(false) //
                    .build();
            }
            // 该请求仅针对follower
            if (this.state != State.STATE_FOLLOWER) {
                LOG.info("Node {} received TimeoutNowRequest from {}, while state={}, term={}.", getNodeId(),
                    request.getServerId(), this.state, this.currTerm);
                return TimeoutNowResponse.newBuilder() //
                    .setTerm(this.currTerm) //
                    .setSuccess(false) //
                    .build();
            }

            final long savedTerm = this.currTerm;
            // 代表进入新一轮投票了
            final TimeoutNowResponse resp = TimeoutNowResponse.newBuilder() //
                .setTerm(this.currTerm + 1) //
                .setSuccess(true) //
                .build();
            // Parallelize response and election
            done.sendResponse(resp);
            doUnlock = false;
            // 直接选举自己 跳过预投票阶段 预投票阶段是基于心跳超时的 需要检测其他节点能否正常收到心跳 而直接进入投票阶段 就不需要判断心跳了 只是检测数据是否比半数新 成功的话直接变成leader
            electSelf();
            LOG.info("Node {} received TimeoutNowRequest from {}, term={}.", getNodeId(), request.getServerId(),
                savedTerm);
        } finally {
            if (doUnlock) {
                this.writeLock.unlock();
            }
        }
        return null;
    }

    /**
     * 处理安装快照的请求
     * @param request   data of the install snapshot request
     * @param done      callback
     * @return
     */
    @Override
    public Message handleInstallSnapshot(final InstallSnapshotRequest request, final RpcRequestClosure done) {
        // 如果本节点没有安装快照执行器 代表不支持快照功能
        if (this.snapshotExecutor == null) {
            return RpcResponseFactory.newResponse(RaftError.EINVAL, "Not supported snapshot");
        }
        // 尝试解析对端id
        final PeerId serverId = new PeerId();
        if (!serverId.parse(request.getServerId())) {
            LOG.warn("Node {} ignore InstallSnapshotRequest from {} bad server id.", getNodeId(), request.getServerId());
            return RpcResponseFactory.newResponse(RaftError.EINVAL, "Parse serverId failed: %s", request.getServerId());
        }

        this.writeLock.lock();
        try {
            // 如果当前失活不需要处理
            if (!this.state.isActive()) {
                LOG.warn("Node {} ignore InstallSnapshotRequest as it is not in active state {}.", getNodeId(),
                    this.state);
                return RpcResponseFactory.newResponse(RaftError.EINVAL, "Node %s:%s is not in active state, state %s.",
                    this.groupId, this.serverId, this.state.name());
            }

            // 代表收到了 旧数据的安装快照请求
            if (request.getTerm() < this.currTerm) {
                LOG.warn("Node {} ignore stale InstallSnapshotRequest from {}, term={}, currTerm={}.", getNodeId(),
                    request.getPeerId(), request.getTerm(), this.currTerm);
                return InstallSnapshotResponse.newBuilder() //
                    .setTerm(this.currTerm) //
                    .setSuccess(false) //
                    .build();
            }

            checkStepDown(request.getTerm(), serverId);

            // 一般不会进入这种情况
            if (!serverId.equals(this.leaderId)) {
                LOG.error("Another peer {} declares that it is the leader at term {} which was occupied by leader {}.",
                    serverId, this.currTerm, this.leaderId);
                // Increase the term by 1 and make both leaders step down to minimize the
                // loss of split brain
                stepDown(request.getTerm() + 1, false, new Status(RaftError.ELEADERCONFLICT,
                    "More than one leader in the same term."));
                return InstallSnapshotResponse.newBuilder() //
                    .setTerm(request.getTerm() + 1) //
                    .setSuccess(false) //
                    .build();
            }

        } finally {
            this.writeLock.unlock();
        }
        final long startMs = Utils.monotonicMs();
        try {
            if (LOG.isInfoEnabled()) {
                LOG.info(
                    "Node {} received InstallSnapshotRequest from {}, lastIncludedLogIndex={}, lastIncludedLogTerm={}, lastLogId={}.",
                    getNodeId(), request.getServerId(), request.getMeta().getLastIncludedIndex(), request.getMeta()
                        .getLastIncludedTerm(), this.logManager.getLastLogId(false));
            }
            // 开始安装快照
            this.snapshotExecutor.installSnapshot(request, InstallSnapshotResponse.newBuilder(), done);
            return null;
        } finally {
            this.metrics.recordLatency("install-snapshot", Utils.monotonicMs() - startMs);
        }
    }

    /**
     * 当安装完本地快照后 更新配置
     */
    public void updateConfigurationAfterInstallingSnapshot() {
        this.writeLock.lock();
        try {
            // 将当前 conf 关联到 ConfigurationManager.ConfigurationEntry 上 ConfigurationEntry 对应到 加载完快照后的信息实体
            this.conf = this.logManager.checkAndSetConfiguration(this.conf);
        } finally {
            this.writeLock.unlock();
        }
    }

    /**
     * 停止复制机
     * @param keep
     * @param drop
     */
    private void stopReplicator(final List<PeerId> keep, final List<PeerId> drop) {
        if (drop != null) {
            for (final PeerId peer : drop) {
                if (!keep.contains(peer) && !peer.equals(this.serverId)) {
                    this.replicatorGroup.stopReplicator(peer);
                }
            }
        }
    }

    @Override
    public UserLog readCommittedUserLog(final long index) {
        if (index <= 0) {
            throw new LogIndexOutOfBoundsException("Request index is invalid: " + index);
        }

        final long savedLastAppliedIndex = this.fsmCaller.getLastAppliedIndex();

        if (index > savedLastAppliedIndex) {
            throw new LogIndexOutOfBoundsException("Request index " + index + " is greater than lastAppliedIndex: "
                                                   + savedLastAppliedIndex);
        }

        long curIndex = index;
        LogEntry entry = this.logManager.getEntry(curIndex);
        if (entry == null) {
            throw new LogNotFoundException("User log is deleted at index: " + index);
        }

        do {
            if (entry.getType() == EnumOutter.EntryType.ENTRY_TYPE_DATA) {
                return new UserLog(curIndex, entry.getData());
            } else {
                curIndex++;
            }
            if (curIndex > savedLastAppliedIndex) {
                throw new IllegalStateException("No user log between index:" + index + " and last_applied_index:"
                                                + savedLastAppliedIndex);
            }
            entry = this.logManager.getEntry(curIndex);
        } while (entry != null);

        throw new LogNotFoundException("User log is deleted at index: " + curIndex);
    }

    @Override
    public void addReplicatorStateListener(final Replicator.ReplicatorStateListener replicatorStateListener) {
        Requires.requireNonNull(replicatorStateListener, "replicatorStateListener");
        this.replicatorStateListeners.add(replicatorStateListener);
    }

    @Override
    public void removeReplicatorStateListener(final Replicator.ReplicatorStateListener replicatorStateListener) {
        Requires.requireNonNull(replicatorStateListener, "replicatorStateListener");
        this.replicatorStateListeners.remove(replicatorStateListener);
    }

    @Override
    public void clearReplicatorStateListeners() {
        this.replicatorStateListeners.clear();
    }

    @Override
    public List<Replicator.ReplicatorStateListener> getReplicatorStatueListeners() {
        return this.replicatorStateListeners;
    }

    @Override
    public void describe(final Printer out) {
        // node
        final String _nodeId;
        final String _state;
        final long _currTerm;
        final String _conf;
        this.readLock.lock();
        try {
            _nodeId = String.valueOf(getNodeId());
            _state = String.valueOf(this.state);
            _currTerm = this.currTerm;
            _conf = String.valueOf(this.conf);
        } finally {
            this.readLock.unlock();
        }
        out.print("nodeId: ") //
            .println(_nodeId);
        out.print("state: ") //
            .println(_state);
        out.print("term: ") //
            .println(_currTerm);
        out.print("conf: ") //
            .println(_conf);

        // timers
        out.println("electionTimer: ");
        this.electionTimer.describe(out);

        out.println("voteTimer: ");
        this.voteTimer.describe(out);

        out.println("stepDownTimer: ");
        this.stepDownTimer.describe(out);

        out.println("snapshotTimer: ");
        this.snapshotTimer.describe(out);

        // logManager
        out.println("logManager: ");
        this.logManager.describe(out);

        // fsmCaller
        out.println("fsmCaller: ");
        this.fsmCaller.describe(out);

        // ballotBox
        out.println("ballotBox: ");
        this.ballotBox.describe(out);

        // snapshotExecutor
        out.println("snapshotExecutor: ");
        this.snapshotExecutor.describe(out);

        // replicators
        out.println("replicatorGroup: ");
        this.replicatorGroup.describe(out);
    }

    @Override
    public String toString() {
        return "JRaftNode [nodeId=" + getNodeId() + "]";
    }
}<|MERGE_RESOLUTION|>--- conflicted
+++ resolved
@@ -1368,11 +1368,8 @@
     }
 
     /**
-<<<<<<< HEAD
      * node提交任务的回调  当成功触发时  往投票箱中增加一票 一但超过半数就可以触发用户的回调
-=======
      * leader 节点数据刷盘成功
->>>>>>> a010147a
      */
     class LeaderStableClosure extends LogManager.StableClosure {
 
@@ -1380,10 +1377,7 @@
             super(entries);
         }
 
-<<<<<<< HEAD
-=======
         // 该回调意味着 将数据写入leader 成功 这样就在投票箱中增加了一票 之后只要半数节点添加成功就能在 任务回调(用户的)中设置success
->>>>>>> a010147a
         @Override
         public void run(final Status status) {
             if (status.isOk()) {
@@ -1437,16 +1431,13 @@
                     }
                     continue;
                 }
-<<<<<<< HEAD
                 // 投票箱对象会在 某个node 变成leader时 根据 LogManager.lastLogIndex+1 来初始化
-=======
                 // 开始向投票箱提交任务  也就是 只有半数(以上) 成功提交任务才返回正常提交
                 // 因为集群内部可能发生变动 这里将变动前后的节点都传入了 看看它是如何应对的
                 // 因为一开始pendingIndex = 0 会导致无法添加任务 并为回调对象设置错误结果
 
                 // 注意 回调被设置到了投票箱中 也就是用户的回调必须要成功刷盘半数以上的节点才算成功
                 // 也就是用户的请求是按照写入投票箱的顺序来执行的
->>>>>>> a010147a
                 if (!this.ballotBox.appendPendingTask(this.conf.getConf(),
                     this.conf.isStable() ? null : this.conf.getOldConf(), task.done)) {
                     Utils.runClosureInThread(task.done, new Status(RaftError.EINTERNAL, "Fail to append task."));
@@ -1458,12 +1449,9 @@
                 task.entry.setType(EnumOutter.EntryType.ENTRY_TYPE_DATA);
                 entries.add(task.entry);
             }
-<<<<<<< HEAD
 
             // 将一组任务写入到 LogManager 中 只有在任务队列的情况下才可能是批量任务 一般情况实际上还是单个任务
-=======
             // 这里传入的回调对象是在投票箱中增加票数的回调 而不是用户的回调 用户回调只有在成功刷盘半数的节点后才触发
->>>>>>> a010147a
             this.logManager.appendEntries(entries, new LeaderStableClosure(entries));
             // update conf.first
             // 处理完后尝试更新配置
